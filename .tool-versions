--- conflicted
+++ resolved
@@ -1,7 +1,3 @@
 elixir 1.14.3-otp-25
 erlang 25.2.1
-<<<<<<< HEAD
-nodejs 16.16.0
-=======
-nodejs 18.13.0
->>>>>>> 8464e825
+nodejs 18.13.0