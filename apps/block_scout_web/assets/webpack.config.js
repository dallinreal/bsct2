const path = require('path')
const TerserJSPlugin = require('terser-webpack-plugin')
const MiniCssExtractPlugin = require('mini-css-extract-plugin')
const OptimizeCSSAssetsPlugin = require('optimize-css-assets-webpack-plugin')
const CopyWebpackPlugin = require('copy-webpack-plugin')
const { ContextReplacementPlugin } = require('webpack')
const glob = require('glob')
const webpack = require('webpack')

function transpileViewScript(file) {
  return {
    entry: file,
    output: {
      filename: file.replace('./js/view_specific/', ''),
      path: path.resolve(__dirname, '../priv/static/js')
    },
    module: {
      rules: [
        {
          test: /\.js$/,
          exclude: /node_modules/,
          use: {
            loader: 'babel-loader'
          }
        }
      ]
    }
  }
};

const jsOptimizationParams = {
  parallel: true
}

const awesompleteJs = {
  entry: {
    awesomplete: './js/lib/awesomplete.js',
    'easy-pie-chart': './js/lib/easy-pie-chart.js',
    'awesomplete-util': './js/lib/awesomplete-util.js',
  },
  output: {
    filename: '[name].min.js',
    path: path.resolve(__dirname, '../priv/static/js')
  },
  module: {
    rules: [
      {
        test: /\.css$/,
        use: [
          MiniCssExtractPlugin.loader,
          {
            loader: "css-loader",
          }
        ]
      }
    ]
  },
  optimization: {
    minimizer: [
      new TerserJSPlugin(jsOptimizationParams),
    ]
  },
  plugins: [
    new MiniCssExtractPlugin({
      filename: '../css/awesomplete.css'
    })
  ]
}

const appJs =
  {
    entry: {
      app: './js/app.js',
      stakes: './js/pages/stakes.js',
      'chart-loader': './js/chart-loader.js',
      'chain': './js/pages/chain.js',
      'blocks': './js/pages/blocks.js',
      'address': './js/pages/address.js',
      'address-transactions': './js/pages/address/transactions.js',
      'address-token-transfers': './js/pages/address/token_transfers.js',
      'address-coin-balances': './js/pages/address/coin_balances.js',
      'address-internal-transactions': './js/pages/address/internal_transactions.js',
      'address-logs': './js/pages/address/logs.js',
      'address-validations': './js/pages/address/validations.js',
      'validated-transactions': './js/pages/transactions.js',
      'pending-transactions': './js/pages/pending_transactions.js',
      'transaction': './js/pages/transaction.js',
      'verification-form': './js/pages/verification_form.js',
      'token-counters': './js/pages/token_counters.js',
      'token-transfers': './js/pages/token/token_transfers.js',
      'admin-tasks': './js/pages/admin/tasks.js',
      'read-token-contract': './js/pages/read_token_contract.js',
      'smart-contract-helpers': './js/lib/smart_contract/index.js',
      'write_contract': './js/pages/write_contract.js',
      'token-transfers-toggle': './js/lib/token_transfers_toggle.js',
      'try-api': './js/lib/try_api.js',
      'try-eth-api': './js/lib/try_eth_api.js',
      'async-listing-load': './js/lib/async_listing_load',
      'non-critical': './css/non-critical.scss',
<<<<<<< HEAD
      'export-csv': './css/export-csv.scss',
      'datepicker': './js/lib/datepicker.js',
      'faucet': './js/pages/faucet.js'
=======
      'tokens': './js/pages/token/search.js'
>>>>>>> f72ae69b
    },
    output: {
      filename: '[name].js',
      path: path.resolve(__dirname, '../priv/static/js')
    },
    optimization: {
      minimizer: [new TerserJSPlugin(jsOptimizationParams), new OptimizeCSSAssetsPlugin({})],
    },
    module: {
      rules: [
        {
          test: /\.js$/,
          exclude: /node_modules/,
          use: {
            loader: 'babel-loader'
          }
        },
        {
          test: /\.scss$/,
          use: [
            MiniCssExtractPlugin.loader,
            {
              loader: 'css-loader'
            }, {
              loader: 'postcss-loader'
            }, {
              loader: 'sass-loader',
              options: {
                sassOptions: {
                  precision: 8,
                  includePaths: [
                    'node_modules/bootstrap/scss',
                    'node_modules/@fortawesome/fontawesome-free/scss'
                  ]
                }
              }
            }
          ]
        }, {
          test: /\.(svg|ttf|eot|woff|woff2)$/,
          use: {
            loader: 'file-loader',
            options: {
              name: '[name].[ext]',
              outputPath: '../fonts/',
              publicPath: '../fonts/'
            }
          }
        }
      ]
    },
    resolve: {
      fallback: {
        "os": require.resolve("os-browserify/browser"),
        "https": require.resolve("https-browserify"),
        "http": require.resolve("stream-http"),
        "crypto": require.resolve("crypto-browserify"),
        "util": require.resolve("util/"),
        "stream": require.resolve("stream-browserify"),
        "assert": require.resolve("assert/"),
      }
    },
    plugins: [
      new MiniCssExtractPlugin({
        filename: '../css/[name].css'
      }),
      new CopyWebpackPlugin(
        {
          patterns: [
            { from: 'static/', to: '../' }
          ]
        }
      ),
      new ContextReplacementPlugin(/moment[\/\\]locale$/, /en/),
      new webpack.DefinePlugin({
        'process.env.SOCKET_ROOT': JSON.stringify(process.env.SOCKET_ROOT),
        'process.env.COIN': JSON.stringify(process.env.COIN),
        'process.env.FAUCET_VALUE': JSON.stringify(process.env.FAUCET_VALUE),
        'process.env.FAUCET_COIN': JSON.stringify(process.env.FAUCET_COIN)
      }),
      new webpack.ProvidePlugin({
        process: 'process/browser',
        Buffer: ['buffer', 'Buffer'],
      }),
    ]
  }

const viewScripts = glob.sync('./js/view_specific/**/*.js').map(transpileViewScript)

module.exports = viewScripts.concat(appJs, awesompleteJs)<|MERGE_RESOLUTION|>--- conflicted
+++ resolved
@@ -97,13 +97,10 @@
       'try-eth-api': './js/lib/try_eth_api.js',
       'async-listing-load': './js/lib/async_listing_load',
       'non-critical': './css/non-critical.scss',
-<<<<<<< HEAD
       'export-csv': './css/export-csv.scss',
       'datepicker': './js/lib/datepicker.js',
-      'faucet': './js/pages/faucet.js'
-=======
+      'faucet': './js/pages/faucet.js',
       'tokens': './js/pages/token/search.js'
->>>>>>> f72ae69b
     },
     output: {
       filename: '[name].js',
