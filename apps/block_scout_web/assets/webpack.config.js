const path = require('path')
const TerserJSPlugin = require('terser-webpack-plugin')
const MiniCssExtractPlugin = require('mini-css-extract-plugin')
const CssMinimizerPlugin = require('css-minimizer-webpack-plugin')
const CopyWebpackPlugin = require('copy-webpack-plugin')
const { ContextReplacementPlugin } = require('webpack')
const glob = require('glob')
const webpack = require('webpack')

function transpileViewScript(file) {
  return {
    entry: file,
    output: {
      filename: file.replace('./js/view_specific/', ''),
      path: path.resolve(__dirname, '../priv/static/js')
    },
    module: {
      rules: [
        {
          test: /\.js$/,
          exclude: /node_modules/,
          use: {
            loader: 'babel-loader'
          }
        }
      ]
    }
  }
};

const jsOptimizationParams = {
  parallel: true
}

const appJs =
  {
    entry: {
      'app': './js/app.js',
      'stakes': './js/pages/stakes.js',
      'chart-loader': './js/chart-loader.js',
      'balance-chart-loader': './js/balance-chart-loader.js',
      'gas-tracker-chart-loader': './js/gas-tracker-chart-loader.js',
      'chain': './js/pages/chain.js',
      'display-body': './js/display_body.js',
      'blocks': './js/pages/blocks.js',
      'address': './js/pages/address.js',
      'address-transactions': './js/pages/address/transactions.js',
      'address-token-transfers': './js/pages/address/token_transfers.js',
      'address-coin-balances': './js/pages/address/coin_balances.js',
      'address-internal-transactions': './js/pages/address/internal_transactions.js',
      'address-logs': './js/pages/address/logs.js',
      'address-validations': './js/pages/address/validations.js',
      'validated-transactions': './js/pages/transactions.js',
      'pending-transactions': './js/pages/pending_transactions.js',
      'transaction': './js/pages/transaction.js',
      'verification-form': './js/pages/verification_form.js',
      'token-counters': './js/pages/token_counters.js',
      'token-transfers': './js/pages/token/token_transfers.js',
      'admin-tasks': './js/pages/admin/tasks.js',
      'token-contract': './js/pages/token_contract.js',
      'smart-contract-helpers': './js/lib/smart_contract/index.js',
      'token-transfers-toggle': './js/lib/token_transfers_toggle.js',
      'try-api': './js/lib/try_api.js',
      'try-eth-api': './js/lib/try_eth_api.js',
      'async-listing-load': './js/lib/async_listing_load',
      'non-critical': './css/non-critical.scss',
      'main-page': './css/main-page.scss',
      'staking': './css/stakes.scss',
      'export-csv': './css/export-csv.scss',
      'datepicker': './js/lib/datepicker.js',
      'tokens': './js/pages/token/search.js',
      'add-to-mm': './js/pages/token/add_to_mm.js',
      'text-ad': './js/lib/text_ad.js',
      'coinzilla_banner': './js/lib/coinzilla_banner.js',
      'adbutler_banner': './js/lib/adbutler_banner.js',
      'autocomplete': './js/lib/autocomplete.js',
      'search-results': './js/pages/search-results/search.js',
      'token-overview': './js/pages/token/overview.js',
      'export-csv': './css/export-csv.scss',
<<<<<<< HEAD
      'datepicker': './js/lib/datepicker.js',
      'modal': './js/pages/modal.js',
      'dropzone': './js/lib/dropzone.js',
      'delete-item-handler': './js/pages/account/delete_item_handler.js',
      'public-tags-request-form': './js/lib/public_tags_request_form.js'
=======
      'csv-download': './js/lib/csv_download.js',
      'dropzone': './js/lib/dropzone.js'
>>>>>>> 9e867947
    },
    output: {
      filename: '[name].js',
      path: path.resolve(__dirname, '../priv/static/js')
    },
    optimization: {
      minimizer: [new TerserJSPlugin(jsOptimizationParams), new CssMinimizerPlugin()],
    },
    module: {
      rules: [
        {
          test: /\.js$/,
          exclude: /node_modules/,
          use: {
            loader: 'babel-loader'
          }
        },
        {
          test: /\.scss$/,
          use: [
            {
              loader: MiniCssExtractPlugin.loader,
              options: {
                esModule: false,
              },
            }, {
              loader: 'css-loader'
            }, {
              loader: 'postcss-loader'
            }, {
              loader: 'sass-loader',
              options: {
                sassOptions: {
                  precision: 8,
                  includePaths: [
                    'node_modules/bootstrap/scss',
                    'node_modules/@fortawesome/fontawesome-free/scss'
                  ]
                }
              }
            }
          ]
        }, {
          test: /\.(svg|ttf|eot|woff|woff2)$/,
          use: {
            loader: 'file-loader',
            options: {
              name: '[name].[ext]',
              outputPath: '../fonts/',
              publicPath: '../fonts/'
            }
          }
        }, {
          test: /\.(png)$/,
          use: {
            loader: 'file-loader'
          }
        }
      ]
    },
    resolve: {
      fallback: {
        "os": require.resolve("os-browserify/browser"),
        "https": require.resolve("https-browserify"),
        "http": require.resolve("stream-http"),
        "crypto": require.resolve("crypto-browserify"),
        "util": require.resolve("util/"),
        "stream": require.resolve("stream-browserify"),
        "assert": require.resolve("assert/"),
      }
    },
    plugins: [
      new MiniCssExtractPlugin({
        filename: '../css/[name].css'
      }),
      new CopyWebpackPlugin(
        {
          patterns: [
            { from: 'static/', to: '../' }
          ]
        }
      ),
      new ContextReplacementPlugin(/moment[\/\\]locale$/, /en/),
      new webpack.DefinePlugin({
        'process.env.SOCKET_ROOT': JSON.stringify(process.env.SOCKET_ROOT),
        'process.env.COIN': JSON.stringify(process.env.COIN),
        'process.env.NETWORK_PATH': JSON.stringify(process.env.NETWORK_PATH),
        'process.env.CHAIN_ID': JSON.stringify(process.env.CHAIN_ID),
        'process.env.JSON_RPC': JSON.stringify(process.env.JSON_RPC),
        'process.env.SUBNETWORK': JSON.stringify(process.env.SUBNETWORK),
        'process.env.COIN_NAME': JSON.stringify(process.env.COIN_NAME)
      }),
      new webpack.ProvidePlugin({
        process: 'process/browser',
        Buffer: ['buffer', 'Buffer'],
      }),
    ]
  }

const viewScripts = glob.sync('./js/view_specific/**/*.js').map(transpileViewScript)

module.exports = viewScripts.concat(appJs)<|MERGE_RESOLUTION|>--- conflicted
+++ resolved
@@ -77,16 +77,11 @@
       'search-results': './js/pages/search-results/search.js',
       'token-overview': './js/pages/token/overview.js',
       'export-csv': './css/export-csv.scss',
-<<<<<<< HEAD
-      'datepicker': './js/lib/datepicker.js',
       'modal': './js/pages/modal.js',
+      'csv-download': './js/lib/csv_download.js',
       'dropzone': './js/lib/dropzone.js',
       'delete-item-handler': './js/pages/account/delete_item_handler.js',
       'public-tags-request-form': './js/lib/public_tags_request_form.js'
-=======
-      'csv-download': './js/lib/csv_download.js',
-      'dropzone': './js/lib/dropzone.js'
->>>>>>> 9e867947
     },
     output: {
       filename: '[name].js',
