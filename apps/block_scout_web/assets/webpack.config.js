--- conflicted
+++ resolved
@@ -125,11 +125,8 @@
       'async-listing-load': './js/lib/async_listing_load',
       'non-critical': './css/non-critical.scss',
       'tokens': './js/pages/token/search.js',
-<<<<<<< HEAD
-      'faucet': './js/pages/faucet.js'
-=======
+      'faucet': './js/pages/faucet.js',
       'ad': './js/lib/ad.js'
->>>>>>> 8fd9d8cb
     },
     output: {
       filename: '[name].js',
