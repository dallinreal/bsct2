--- conflicted
+++ resolved
@@ -66,17 +66,6 @@
     margin-bottom: 0;
   }
 
-<<<<<<< HEAD
-  &-status {
-    &--error--reason {
-      border-top: 2px solid lighten($danger, 10%);
-      border-right: 2px solid lighten($danger, 10%);
-      border-bottom: 2px solid lighten($danger, 10%);
-
-      .tile-status-label {
-        color: $danger;
-      }
-=======
   &.font-weight-400 {
     font-weight: 400;
   }
@@ -103,7 +92,6 @@
 
     .tile-status-label {
       margin-left: 0 !important;
->>>>>>> ed301116
     }
   }
 }
