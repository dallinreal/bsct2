// We need to import the CSS so that webpack will load it.
// The ExtractTextPlugin is used to separate it out into
// its own CSS file.
import '../css/app.scss'

import './main_page'

<<<<<<< HEAD
import './pages/stakes'
=======
// Import local files
//
// Local files can be imported directly using relative
// paths "./socket" or full ones "web/static/js/socket".

import './locale'

import './pages/layout'
import './pages/dark-mode-switcher'

>>>>>>> 0aa4d250
import './lib/clipboard_buttons'
import './lib/currency'
import './lib/pending_transactions_toggle'
import './lib/pretty_json'
import './lib/reload_button'
import './lib/stop_propagation'
import './lib/modals'
import './lib/card_tabs'
import './lib/sentry'
import './lib/ad'<|MERGE_RESOLUTION|>--- conflicted
+++ resolved
@@ -5,9 +5,6 @@
 
 import './main_page'
 
-<<<<<<< HEAD
-import './pages/stakes'
-=======
 // Import local files
 //
 // Local files can be imported directly using relative
@@ -18,7 +15,6 @@
 import './pages/layout'
 import './pages/dark-mode-switcher'
 
->>>>>>> 0aa4d250
 import './lib/clipboard_buttons'
 import './lib/currency'
 import './lib/pending_transactions_toggle'
