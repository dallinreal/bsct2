--- conflicted
+++ resolved
@@ -30,11 +30,8 @@
     "clipboard": "^2.0.4",
     "core-js": "^2.6.12",
     "crypto-browserify": "^3.12.0",
-<<<<<<< HEAD
     "dropzone": "^5.7.2",
-=======
     "easy-pie-chart": "^2.1.7",
->>>>>>> ba291980
     "eth-net-props": "^1.0.33",
     "highlight.js": "^10.4.0",
     "https-browserify": "^1.0.0",
