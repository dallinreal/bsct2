import Config

config :block_scout_web, :sql_sandbox, true

# We don't run a server during test. If one is required,
# you can enable the server option below.
config :block_scout_web, BlockScoutWeb.Endpoint,
  http: [port: 4002],
  secret_key_base: "27Swe6KtEtmN37WyEYRjKWyxYULNtrxlkCEKur4qoV+Lwtk8lafsR16ifz1XBBYj",
  server: true,
  pubsub_server: BlockScoutWeb.PubSub,
  checksum_address_hashes: true

config :block_scout_web, BlockScoutWeb.Tracer, disabled?: false

config :logger, :block_scout_web,
  level: :warn,
  path: Path.absname("logs/test/block_scout_web.log")

# Configure wallaby
config :wallaby, screenshot_on_failure: true, driver: Wallaby.Chrome, js_errors: false

<<<<<<< HEAD
config :explorer, Explorer.ExchangeRates, enabled: false, store: :none

config :explorer, Explorer.KnownTokens, enabled: false, store: :none

config :block_scout_web, BlockScoutWeb.Counters.BlocksIndexedCounter, enabled: false

config :ueberauth, Ueberauth.Strategy.Auth0.OAuth,
  domain: "example.com",
  client_id: "clien_id",
  client_secret: "secrets"

config :ueberauth, Ueberauth,
  providers: [
    auth0: {
      Ueberauth.Strategy.Auth0,
      [callback_url: "example.com/callback"]
    }
  ],
  logout_url: "example.com/logout",
  logout_return_to_url: "example.com/return"
=======
config :block_scout_web, BlockScoutWeb.Counters.BlocksIndexedCounter, enabled: false
>>>>>>> 266f503e
<|MERGE_RESOLUTION|>--- conflicted
+++ resolved
@@ -20,11 +20,6 @@
 # Configure wallaby
 config :wallaby, screenshot_on_failure: true, driver: Wallaby.Chrome, js_errors: false
 
-<<<<<<< HEAD
-config :explorer, Explorer.ExchangeRates, enabled: false, store: :none
-
-config :explorer, Explorer.KnownTokens, enabled: false, store: :none
-
 config :block_scout_web, BlockScoutWeb.Counters.BlocksIndexedCounter, enabled: false
 
 config :ueberauth, Ueberauth.Strategy.Auth0.OAuth,
@@ -40,7 +35,4 @@
     }
   ],
   logout_url: "example.com/logout",
-  logout_return_to_url: "example.com/return"
-=======
-config :block_scout_web, BlockScoutWeb.Counters.BlocksIndexedCounter, enabled: false
->>>>>>> 266f503e
+  logout_return_to_url: "example.com/return"