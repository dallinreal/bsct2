--- conflicted
+++ resolved
@@ -26,33 +26,23 @@
   def media_src(nil), do: @stub_image
 
   def media_src(instance) do
-<<<<<<< HEAD
-    result =
-      cond do
-        instance.metadata && instance.metadata["image_url"] ->
-          retrieve_image(instance.metadata["image_url"], instance.token_contract_address_hash)
-
-        instance.metadata && instance.metadata["image"] ->
-          retrieve_image(instance.metadata["image"], instance.token_contract_address_hash)
-=======
     result = get_media_src(instance.metadata)
 
     if String.trim(result) == "", do: media_src(nil), else: result
   end
->>>>>>> e1be1d9d
 
   defp get_media_src(nil), do: media_src(nil)
 
-  defp get_media_src(metadata) do
+  defp get_media_src(%{metadata: metadata} = instance) do
     cond do
       metadata["animation_url"] ->
-        retrieve_image(metadata["animation_url"])
+        retrieve_image(metadata["animation_url"], instance.token_contract_address_hash)
 
       metadata["image_url"] ->
-        retrieve_image(metadata["image_url"])
+        retrieve_image(metadata["image_url"], instance.token_contract_address_hash)
 
       metadata["image"] ->
-        retrieve_image(metadata["image"])
+        retrieve_image(metadata["image"], instance.token_contract_address_hash)
 
       metadata["properties"]["image"]["description"] ->
         metadata["properties"]["image"]["description"]
