--- conflicted
+++ resolved
@@ -69,26 +69,17 @@
 
   @spec format_according_to_decimals(Decimal.t(), Decimal.t()) :: String.t()
   def format_according_to_decimals(value, decimals) do
-<<<<<<< HEAD
     cond do
       decimals == Decimal.new(0) ->
         value
 
-      Decimal.cmp(decimals, 18) == :gt ->
+      Decimal.cmp(decimals, 24) == :gt ->
         format_according_to_decimals(value, Decimal.new(18))
 
       true ->
         value
         |> divide_decimals(decimals)
         |> thousands_separator()
-=======
-    if Decimal.cmp(decimals, 24) == :gt do
-      format_according_to_decimals(value, Decimal.new(18))
-    else
-      value
-      |> divide_decimals(decimals)
-      |> thousands_separator()
->>>>>>> 3e56f300
     end
   end
 
