<section class="container" data-page="tokens">
<<<<<<< HEAD
  <%= render BlockScoutWeb.Advertisement.TextAdView, "index.html" %>
=======
  <%= render BlockScoutWeb.Advertisement.TextAdView, "index.html", conn: @conn %>
>>>>>>> 4e106367
  <div class="card">
    <div class="card-body" data-async-load data-async-listing="<%= @current_path %>">
	  <h1 class="card-title list-title-description"><%= gettext "Tokens" %></h1>

	<div class="list-top-pagination-container-wrapper tokens-list-search-input-outer-container" style="display: flex; float: right;">
		<label class="tokens-list-search-input-container tokens mr-3">
			<input data-search-field="" class="form-control tokens-list-search-input" type="text" name="filter" placeholder="Token name or symbol" id="search-text-input" />
		</label>
    	<%= render BlockScoutWeb.CommonComponentsView, "_pagination_container.html", position: "top", cur_page_number: "1", show_pagination_limit: true, data_next_page_button: true, data_prev_page_button: true %>
	</div>

    <div class="addresses-table-container">
      <div class="stakes-table-container">
	<table>
	  <thead>
	    <tr>
	      <th class="stakes-table-th">
			<div class="stakes-table-th-content">&nbsp;</div>
	      </th>
	      <th class="stakes-table-th">
			<div class="stakes-table-th-content">Token</div>
	      </th>
	      <th class="stakes-table-th">
			<div class="stakes-table-th-content">Address</div>
	      </th>
		  <%= if Chain.bridged_tokens_enabled?() do %>
			<th class="stakes-table-th">
				<div class="stakes-table-th-content">Bridged?</div>
			</th>
		  <% end %>
	      <th class="stakes-table-th">
			<div class="stakes-table-th-content">
			Total Supply
			</div>
	      </th>
	      <th class="stakes-table-th">
			<div class="stakes-table-th-content">
			Holders Count
			</div>
	      </th>
	    </tr>
	  </thead>
	  <tbody data-items data-selector="top-tokens-list">
	    <%= render BlockScoutWeb.CommonComponentsView, "_table-loader.html", is_tokens_table: true %>
	  </tbody>
	</table>
      </div>
    </div>

    <%= render BlockScoutWeb.CommonComponentsView, "_pagination_container.html", position: "bottom", cur_page_number: "1", show_pagination_limit: true, data_next_page_button: true, data_prev_page_button: true %>
    </div>
  </div>
	<script defer data-cfasync="false" src="<%= static_path(@conn, "/js/tokens.js") %>"></script>
</section><|MERGE_RESOLUTION|>--- conflicted
+++ resolved
@@ -1,9 +1,5 @@
 <section class="container" data-page="tokens">
-<<<<<<< HEAD
-  <%= render BlockScoutWeb.Advertisement.TextAdView, "index.html" %>
-=======
   <%= render BlockScoutWeb.Advertisement.TextAdView, "index.html", conn: @conn %>
->>>>>>> 4e106367
   <div class="card">
     <div class="card-body" data-async-load data-async-listing="<%= @current_path %>">
 	  <h1 class="card-title list-title-description"><%= gettext "Tokens" %></h1>
