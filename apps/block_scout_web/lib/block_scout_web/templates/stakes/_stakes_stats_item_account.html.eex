<div class="stakes-top-stats-item stakes-top-stats-item-address"
  data-user-address="<%= if @account, do: @account.address %>"
>
  <span class="stakes-top-stats-value">
    <%= if @account do %>
      <div data-placement="bottom" data-toggle="tooltip" title=<%= @account.address %>>
        <%= @account.address %>
      </div>
      <div class="copy-icon" data-clipboard-text="<%= @account.address %>">
        <svg xmlns="http://www.w3.org/2000/svg" width="14" height="14" viewBox="0 0 14 14">
          <path fill-rule="evenodd" d="M13 10a1 1 0 0 1-1-1V2H5a1 1 0 0 1 0-2h8a1 1 0 0 1 1 1v8a1 1 0 0 1-1 1zm-3-5v8a1 1 0 0 1-1 1H1a1 1 0 0 1-1-1V5a1 1 0 0 1 1-1h8a1 1 0 0 1 1 1zM8 6H2v6h6V6z"/>
        </svg>
      </div>
    <% else %>
      <a target="_blank" data-selector="login-button" class="stakes-top-stats-login">Login</a>
    <% end %>
  </span>
  <span class="stakes-top-stats-label">
    <%
      balance = format_token_amount(@account[:balance], @token, digits: 5, no_tooltip: true, symbol: true)
      balance_full = if @account[:balance] do
        "#{from_wei(@account[:balance], @token)} #{@token.symbol}"
      else
        "-"
      end
      
      stake_amount = format_token_amount(@account[:stake_amount], @token, digits: 5, no_tooltip: true, symbol: true)
      stake_amount_full = if @account[:stake_amount] do
        "#{from_wei(@account[:stake_amount], @token)} #{@token.symbol}"
      else
        "-"
      end

      ordered_withdraw = format_token_amount(@account[:ordered_withdraw], @token, digits: 5, no_tooltip: true, symbol: true)
      ordered_withdraw_full = if @account[:ordered_withdraw] do
        "#{from_wei(@account[:ordered_withdraw], @token)} #{@token.symbol}"
      else
        "-"
      end
    %>

    <span class="stakes-top-stats-label-item" data-placement="bottom" data-toggle="tooltip" title="<%= gettext "Balance" %>: <%= balance_full %>">
      <%= gettext "Balance" %>: <%= balance %>
    </span>
    <span class="stakes-top-stats-label-item" data-placement="bottom" data-toggle="tooltip" title="<%= gettext "Staked" %>: <%= stake_amount_full %>">
      <%= gettext "Staked" %>: <%= stake_amount %>
    </span>
    <%= if @account[:ordered_withdraw] && @account[:ordered_withdraw] > 0 do %>
      <span class="stakes-top-stats-label-item" data-placement="bottom" data-toggle="tooltip" title="<%= gettext "Ordered" %>: <%= ordered_withdraw_full %>">
        <%= gettext "Ordered" %>: <%= ordered_withdraw %>
      </span>
    <% end %>
  </span>
  <%= if @account do %>
<<<<<<< HEAD
  <button disconnect-wallet class="button btn-full-primary mt-2 mr-4">Disconnect wallet</button>
=======
  <button disconnect-wallet class="button btn-full-primary mt-2 mr-4 hidden">Disconnect wallet</button>
>>>>>>> ec85c23f
  <% end %>
</div><|MERGE_RESOLUTION|>--- conflicted
+++ resolved
@@ -52,10 +52,6 @@
     <% end %>
   </span>
   <%= if @account do %>
-<<<<<<< HEAD
-  <button disconnect-wallet class="button btn-full-primary mt-2 mr-4">Disconnect wallet</button>
-=======
   <button disconnect-wallet class="button btn-full-primary mt-2 mr-4 hidden">Disconnect wallet</button>
->>>>>>> ec85c23f
   <% end %>
 </div>