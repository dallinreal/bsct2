--- conflicted
+++ resolved
@@ -123,7 +123,6 @@
               </span>
               <%= gettext("Apps") %>
             </a>
-<<<<<<< HEAD
             <div class="dropdown-menu large" aria-labeledby="navbarAppsDropdown">
               <div class="row" style="padding: 10px;">
                 <div class="col-xs-12 col-md-4 col-lg-4">
@@ -131,21 +130,6 @@
                   <%= if Application.get_env(:block_scout_web, BlockScoutWeb.Chain)[:staking_enabled] do %>
                     <a class="dropdown-item <%= #{tab_status("validators", @conn.request_path)} %>" href="<%= validators_path(@conn, :index) %>">
                       <%= gettext("Staking on xDai") %>
-=======
-            <div class="dropdown-menu" aria-labeledby="navbarAppsDropdown">
-              <%= if Application.get_env(:block_scout_web, BlockScoutWeb.Chain)[:staking_enabled] do %>
-                <a class="dropdown-item <%= #{tab_status("validators", @conn.request_path)} %>" href="<%= validators_path(@conn, :index) %>">
-                  <%= gettext("Staking") %>
-                  <span class="bs-label secondary right from-dropdown">New</span>
-                </a>
-              <% end %>
-              <%= if Application.get_env(:block_scout_web, :apps_menu) == true do %>
-                <%= for %{url: url, title: title} <- external_apps_list() do %> 
-                    <a href="<%= url %>" class="dropdown-item" target="_blank"><%= title %>
-                      <span class="external-link-icon">
-                        <%= render BlockScoutWeb.IconsView, "_external_link.html" %>
-                      </span>
->>>>>>> d402babe
                     </a>
                   <% end %>
                   <a class="dropdown-item" href="https://easy-staking.xdaichain.com/">
