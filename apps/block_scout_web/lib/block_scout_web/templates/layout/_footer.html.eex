--- conflicted
+++ resolved
@@ -22,11 +22,7 @@
           <a href="https://github.com/lukso-network" rel="noreferrer" target="_blank" class="footer-social-icon" data-toggle="tooltip" data-placement="top" title='<%= gettext("Github") %>'>
             <i class="fab fa-github"></i>
           </a>
-<<<<<<< HEAD
           <a href="https://www.twitter.com/lukso_io/" rel="noreferrer" target="_blank" class="footer-social-icon" data-toggle="tooltip" data-placement="top" title='<%= gettext("Twitter") %>'>
-=======
-          <a href="https://www.twitter.com/blockscoutcom/" rel="noreferrer" target="_blank" class="footer-social-icon" title='<%= gettext("Twitter") %>'>
->>>>>>> 3cc73bf2
             <i class="fab fa-twitter"></i>
           </a>
           <a href="https://t.me/LUKSO" rel="noreferrer" target="_blank" class="footer-social-icon" data-toggle="tooltip" data-placement="top" title='<%= gettext("Telegram") %>'>
