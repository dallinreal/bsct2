--- conflicted
+++ resolved
@@ -36,14 +36,7 @@
           <li><a href="<%= issue_link(@conn) %>" rel="noreferrer" class="footer-link" target="_blank"><%= gettext("Submit an Issue") %></a></li>
           <li><a href="<%= Application.get_env(:block_scout_web, :footer)[:github_link] %>" rel="noreferrer" class="footer-link"><%= gettext("Contribute") %></a></li>
           <li><a href="<%= Application.get_env(:block_scout_web, :footer)[:chat_link] %>" rel="noreferrer" class="footer-link"><%= gettext("Chat (#blockscout)") %></a></li>
-<<<<<<< HEAD
-          <%= if System.get_env("COIN_NAME") && System.get_env("NETWORK_PATH") && System.get_env("SUBNETWORK") && System.get_env("JSON_RPC") && System.get_env("CHAIN_ID") do %>
-            <li><a class="footer-link js-btn-add-chain-to-mm btn-add-chain-to-mm in-footer" style="cursor: pointer;"><%= gettext("Add") <> " #{System.get_env("SUBNETWORK")}" %></a></li>
-          <% end %>
-=======
-          <li><a href="<%= Application.get_env(:block_scout_web, :footer)[:forum_link] %>" rel="noreferrer" class="footer-link"><%= gettext("Forum") %></a></li>
           <%= render BlockScoutWeb.LayoutView, "_add_chain_to_mm.html" %>
->>>>>>> d8effad7
         </ul>
       </div>
       <% main_nets = main_nets(other_networks()) %>
