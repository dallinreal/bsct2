<!DOCTYPE html>
<html lang="en-US">
  <head>
    <meta charset="utf-8">
    <meta http-equiv="X-UA-Compatible" content="IE=edge">
    <meta name="viewport" content="width=device-width, initial-scale=1">

    <%= if @view_module == Elixir.BlockScoutWeb.ChainView do %>
      <link rel="stylesheet" href="<%= static_path(@conn, "/css/main-page.css") %>">
<<<<<<< HEAD
      <link rel="preload" href="<%= static_path(@conn, "/js/autocomplete.min.js") %>" as="script">
      <link rel="preload" href="<%= static_path(@conn, "/js/chain.js") %>" as="script">
      <link rel="preload" href="<%= static_path(@conn, "/js/chart-loader.js") %>" as="script">
      <link rel="preload" href="<%= static_path(@conn, "/js/token-transfers-toggle.js") %>" as="script">
=======
      <link rel="preload" href="<%= static_path(@conn, "/js/chain.js") %>" as="script">
      <link rel="preload" href="<%= static_path(@conn, "/js/chart-loader.js") %>" as="script">
>>>>>>> 0e5b68b8
      <link rel="preload" href="<%= static_path(@conn, "/images/icons/fontawesome/github.svg") %>" as="image" crossorigin>
      <link rel="preload" href="<%= static_path(@conn, "/images/icons/fontawesome/twitter.svg") %>" as="image" crossorigin>
      <link rel="preload" href="<%= static_path(@conn, "/images/icons/fontawesome/telegram.svg") %>" as="image" crossorigin>
      <link rel="preload" href="<%= static_path(@conn, "/images/icons/fontawesome/bar-chart.svg") %>" as="image" crossorigin>
      <link rel="preload" href="<%= static_path(@conn, "/images/icons/fontawesome/info-circle.svg") %>" as="image" crossorigin>
      <link rel="preload" href="<%= static_path(@conn, "/images/icons/fontawesome/tag.svg") %>" as="image" crossorigin>
    <% else %>
      <link rel="stylesheet" href="<%= static_path(@conn, "/css/app.css") %>">
    <% end %>
<<<<<<< HEAD
    <link rel="dns-prefetch" href="https://coinzillatag.com">
    <link rel="dns-prefetch" href="https://fonts.gstatic.com">
    <link rel="dns-prefetch" href="https://www.googletagmanager.com">
    <link rel="dns-prefetch" href="https://www.google-analytics.com">
=======
>>>>>>> 0e5b68b8
    <link rel="preload" href="<%= static_path(@conn, "/css/non-critical.css") %>" as="style" onload="this.onload=null;this.rel='stylesheet'">
    <link rel="stylesheet" href="<%= static_path(@conn, "/css/non-critical.css") %>">

    <link rel="apple-touch-icon" sizes="180x180" href="<%= static_path(@conn, "/apple-touch-icon.png") %>">
    <link rel="icon" type="image/png" sizes="32x32" href="<%= static_path(@conn, "/images/favicon-32x32.png") %>">
    <link rel="icon" type="image/png" sizes="16x16" href="<%= static_path(@conn, "/images/favicon-16x16.png") %>">
    <link rel="manifest" href="<%= static_path(@conn, "/manifest.webmanifest") %>">
    <link rel="mask-icon" href="<%= static_path(@conn, "/safari-pinned-tab.svg") %>" color="#5bbad5">
    <link rel="shortcut icon" type='image/x-icon' href="<%= static_path(@conn, "/images/favicon.ico") %>">
    <meta name="msapplication-TileColor" content="#7dd79f">
    <meta name="msapplication-config" content="<%= static_path(@conn, "/browserconfig.xml") %>">
    <meta name="theme-color" content="#ffffff">

    <%= render_existing(@view_module, "_metatags.html", assigns) || render("_default_title.html") %>
  </head>

  <body>
    <% raw_dark_forest_addresses_0_4 = CustomContractsHelpers.get_raw_custom_addresses_list(:dark_forest_addresses) || "" %>
    <% raw_dark_forest_addresses_0_5 = CustomContractsHelpers.get_raw_custom_addresses_list(:dark_forest_addresses_v_0_5) || "" %>
    <% raw_dark_forest_addresses_0_6 = CustomContractsHelpers.get_raw_custom_addresses_list(:dark_forest_addresses_v_0_6) || "" %>
    <% raw_dark_forest_addresses_0_6_r2 = CustomContractsHelpers.get_raw_custom_addresses_list(:dark_forest_addresses_v_0_6_r2) || "" %>
    <% raw_dark_forest_addresses = raw_dark_forest_addresses_0_4 %>
    <% raw_dark_forest_addresses = if raw_dark_forest_addresses_0_5 !== "", do: raw_dark_forest_addresses <> "," <> raw_dark_forest_addresses_0_5, else: raw_dark_forest_addresses %>
    <% raw_dark_forest_addresses = if raw_dark_forest_addresses_0_6 !== "", do: raw_dark_forest_addresses <> "," <> raw_dark_forest_addresses_0_6, else: raw_dark_forest_addresses %>
    <% raw_dark_forest_addresses = if raw_dark_forest_addresses_0_6_r2 !== "", do: raw_dark_forest_addresses <> "," <> raw_dark_forest_addresses_0_6_r2, else: raw_dark_forest_addresses %>

    <% raw_circles_addresses = CustomContractsHelpers.get_raw_custom_addresses_list(:circles_addresses) %>
    <%= cond do %>
      <% (
        @view_module == Elixir.BlockScoutWeb.TransactionView ||
        @view_module == Elixir.BlockScoutWeb.TransactionInternalTransactionView ||
        @view_module == Elixir.BlockScoutWeb.TransactionLogView ||
        @view_module == Elixir.BlockScoutWeb.TransactionRawTraceView ||
        @view_module == Elixir.BlockScoutWeb.TransactionTokenTransferView
      ) -> %>
        <% to_address = assigns[:transaction] && @transaction && @transaction.to_address && "0x" <> Base.encode16(@transaction.to_address.hash.bytes, case: :lower) %>
        <% {:ok, created_from_address} = if assigns[:transaction] && @transaction.to_address_hash, do: Chain.hash_to_address(@transaction.to_address_hash), else: {:ok, nil} %>
        <% created_from_address_hash_str = if from_address_hash(created_from_address), do: "0x" <> Base.encode16(from_address_hash(created_from_address).bytes, case: :lower), else: nil %>
        <script defer data-cfasync="false">
          function applyCustomMode() {
            applyCustomTheme("<%= raw_dark_forest_addresses %>", "dark-forest-theme-applied")
            applyCustomTheme("<%= raw_circles_addresses %>", "circles-theme-applied")
          }
          function applyCustomTheme(contractAddressHashesRaw, customClass) {
            if (contractAddressHashesRaw !== "") {
              const contractAddressHashes = contractAddressHashesRaw.split(',').map(hash => hash.toLowerCase())
              const to_address = "<%= to_address %>"
              const created_from_address_hash_str = "<%= created_from_address_hash_str %>"

              contractAddressHashes.forEach(contractAddressHash => {
                if (contractAddressHash == to_address) {
                  document.body.className += " " + customClass;
                  return;
                } else if (contractAddressHash == created_from_address_hash_str) {
                  document.body.className += " " + customClass;
                  return;
                }
              })
            }

          }

          window.onload = applyCustomMode()
        </script>
      <% (
        @view_module == Elixir.BlockScoutWeb.AddressTransactionView ||
        @view_module == Elixir.BlockScoutWeb.AddressTokenTransferView ||
        @view_module == Elixir.BlockScoutWeb.AddressTokenView ||
        @view_module == Elixir.BlockScoutWeb.AddressInternalTransactionView ||
        @view_module == Elixir.BlockScoutWeb.AddressCoinBalanceView ||
        @view_module == Elixir.BlockScoutWeb.AddressLogsView ||
        @view_module == Elixir.BlockScoutWeb.AddressValidationView ||
        @view_module == Elixir.BlockScoutWeb.AddressContractView ||
        @view_module == Elixir.BlockScoutWeb.AddressReadContractView ||
        @view_module == Elixir.BlockScoutWeb.AddressReadProxyView ||
        @view_module == Elixir.BlockScoutWeb.AddressWriteContractView ||
        @view_module == Elixir.BlockScoutWeb.AddressWriteProxyView
      ) -> %>
        <% created_from_address = if @address && from_address_hash(@address), do: "0x" <> Base.encode16(from_address_hash(@address).bytes, case: :lower), else: nil %>
        <script defer data-cfasync="false">
          function applyCustomMode() {
            applyCustomTheme("<%= raw_dark_forest_addresses %>", "dark-forest-theme-applied")
            applyCustomTheme("<%= raw_circles_addresses %>", "circles-theme-applied")
          }
          function applyCustomTheme(contractAddressHashesRaw, customClass) {
            if (contractAddressHashesRaw !== "") {
              const contractAddressHashes = contractAddressHashesRaw.split(',').map(hash => hash.toLowerCase())
              const created_from_address = "<%= created_from_address %>"
              contractAddressHashes.forEach(contractAddressHash => {
                if (window.location.pathname.toLowerCase().includes(contractAddressHash)) {
                  document.body.className += " " + customClass;
                  return;
                } else if (contractAddressHash == created_from_address) {
                  document.body.className += " " + customClass;
                  return;
                }
              })
            }
          }

          window.onload = applyCustomMode()
        </script>
      <% (
        @view_module == Elixir.BlockScoutWeb.Tokens.TransferView ||
        @view_module == Elixir.BlockScoutWeb.Tokens.ReadContractView ||
        @view_module == Elixir.BlockScoutWeb.Tokens.HolderView ||
        @view_module == Elixir.BlockScoutWeb.Tokens.Instance.TransferView ||
        @view_module == Elixir.BlockScoutWeb.Tokens.Instance.MetadataView ||
        @view_module == Elixir.BlockScoutWeb.PageNotFoundView
      ) -> %>
        <% {:ok, created_from_address} = if @token && @token.contract_address_hash, do: Chain.hash_to_address(@token.contract_address_hash), else: {:ok, nil} %>
        <% created_from_address_hash = if from_address_hash(created_from_address), do: "0x" <> Base.encode16(from_address_hash(created_from_address).bytes, case: :lower), else: nil %>
        <script defer data-cfasync="false">
          function applyCustomMode() {
            applyCustomTheme("<%= raw_dark_forest_addresses %>", "dark-forest-theme-applied")
            applyCustomTheme("<%= raw_circles_addresses %>", "circles-theme-applied")
          }
          function applyCustomTheme(contractAddressHashesRaw, customClass) {
            if (contractAddressHashesRaw !== "") {
              const contractAddressHashes = contractAddressHashesRaw.split(',').map(hash => hash.toLowerCase())
              const created_from_address_hash = "<%= created_from_address_hash %>"
              contractAddressHashes.forEach(contractAddressHash => {
                if (window.location.pathname.toLowerCase().includes(contractAddressHash)) {
                  document.body.className += " " + customClass;
                  return;
                } else if (contractAddressHash == created_from_address_hash) {
                  document.body.className += " " + customClass;
                  return;
                }
              })
            }
          }

          window.onload = applyCustomMode()
        </script>
      <% true -> %>
        <%= nil %>
    <% end %>
    <div class="layout-container">
      <% show_maintenance_alert = Application.get_env(:block_scout_web, BlockScoutWeb.Chain)[:show_maintenance_alert] %>
      <%= if show_maintenance_alert do %>
        <div class="alert alert-warning text-center mb-0 p-3" data-selector="indexed-status">
          <%= System.get_env("MAINTENANCE_ALERT_MESSAGE") %>
        </div>
      <% end %>
      <%= if not Explorer.Chain.finished_indexing?() do %>
        <div class="alert alert-warning text-center mb-0 p-3" data-selector="indexed-status">
          <span class="loading-spinner-small mr-2">
            <span class="loading-spinner-block-1"></span>
            <span class="loading-spinner-block-2"></span>
          </span>
          <span data-indexed-ratio="<%=Explorer.Chain.indexed_ratio() %>"></span>
          <%= gettext("- We're indexing this chain right now. Some of the counts may be inaccurate.") %>
        </div>
      <% end %>
      <%= render BlockScoutWeb.LayoutView, "_topnav.html", assigns %>

      <main class="js-ad-dependant-pt pt-4">
        <p class="alert alert-info" role="alert"><%= get_flash(@conn, :info) %></p>
        <p class="alert alert-danger" role="alert"><%= get_flash(@conn, :error) %></p>
        <%= @inner_content %>
      </main>
      <%= render BlockScoutWeb.LayoutView, "_footer.html", assigns %>
    </div>
    <%= if (
      @view_module != Elixir.BlockScoutWeb.ChainView &&
      @view_module != Elixir.BlockScoutWeb.BlockView &&
      @view_module != Elixir.BlockScoutWeb.BlockTransactionView &&
      @view_module != Elixir.BlockScoutWeb.AddressView &&
      @view_module != Elixir.BlockScoutWeb.BridgedTokensView &&
      @view_module != Elixir.BlockScoutWeb.TokensView &&
      @view_module != Elixir.BlockScoutWeb.GasTrackerConsumersThreeHrsView &&
      @view_module != Elixir.BlockScoutWeb.GasTrackerConsumersDayView &&
      @view_module != Elixir.BlockScoutWeb.GasTrackerSpendersThreeHrsView &&
      @view_module != Elixir.BlockScoutWeb.GasTrackerSpendersDayView &&
      @view_module != Elixir.BlockScoutWeb.TransactionView &&
      @view_module != Elixir.BlockScoutWeb.PendingTransactionView &&
      @view_module != Elixir.BlockScoutWeb.TransactionInternalTransactionView &&
      @view_module != Elixir.BlockScoutWeb.TransactionLogView &&
      @view_module != Elixir.BlockScoutWeb.TransactionRawTraceView &&
      @view_module != Elixir.BlockScoutWeb.TransactionTokenTransferView &&
      @view_module != Elixir.BlockScoutWeb.AddressTransactionView &&
      @view_module != Elixir.BlockScoutWeb.AddressTokenTransferView &&
      @view_module != Elixir.BlockScoutWeb.AddressTokenView &&
      @view_module != Elixir.BlockScoutWeb.AddressInternalTransactionView &&
      @view_module != Elixir.BlockScoutWeb.AddressCoinBalanceView &&
      @view_module != Elixir.BlockScoutWeb.AddressLogsView &&
      @view_module != Elixir.BlockScoutWeb.AddressValidationView &&
      @view_module != Elixir.BlockScoutWeb.AddressContractView &&
      @view_module != Elixir.BlockScoutWeb.AddressContractVerificationView &&
      @view_module != Elixir.BlockScoutWeb.AddressContractVerificationViaJsonView &&
      @view_module != Elixir.BlockScoutWeb.AddressContractVerificationViaFlattenedCodeView &&
      @view_module != Elixir.BlockScoutWeb.AddressContractVerificationVyperView &&
      @view_module != Elixir.BlockScoutWeb.AddressReadContractView &&
      @view_module != Elixir.BlockScoutWeb.AddressReadProxyView &&
      @view_module != Elixir.BlockScoutWeb.AddressWriteContractView &&
      @view_module != Elixir.BlockScoutWeb.AddressWriteProxyView &&
      @view_module != Elixir.BlockScoutWeb.Tokens.TransferView &&
      @view_module != Elixir.BlockScoutWeb.Tokens.ReadContractView &&
      @view_module != Elixir.BlockScoutWeb.Tokens.HolderView &&
      @view_module != Elixir.BlockScoutWeb.Tokens.InventoryView &&
      @view_module != Elixir.BlockScoutWeb.Tokens.InstanceView &&
      @view_module != Elixir.BlockScoutWeb.Tokens.Instance.MetadataView &&
      @view_module != Elixir.BlockScoutWeb.Tokens.Instance.OverviewView &&
      @view_module != Elixir.BlockScoutWeb.Tokens.Instance.TransferView &&
      @view_module != Elixir.BlockScoutWeb.APIDocsView &&
      @view_module != Elixir.BlockScoutWeb.Admin.DashboardView
    ) do %>
      <script defer data-cfasync="false" src="<%= static_path(@conn, "/js/app.js") %>"></script>
    <% end %>
    <%=
      for status <- ["error", "warning", "success", "question"] do
        render BlockScoutWeb.CommonComponentsView, "_modal_status.html", status: status
      end
    %>
    <%= render_existing(@view_module, "scripts.html", assigns) %>
    <%= if @view_module == Elixir.BlockScoutWeb.ChainView do %>
      <script defer data-cfasync="false" src="<%= static_path(@conn, "/js/chain.js") %>"></script>
      <script defer data-cfasync="false" src="<%= static_path(@conn, "/js/chart-loader.js") %>"></script>
<<<<<<< HEAD
=======
      <script defer data-cfasync="false" src="<%= static_path(@conn, "/js/token-transfers-toggle.js") %>"></script>
>>>>>>> 0e5b68b8
    <% end %>
    <script defer data-cfasync="false">
      function applyDarkMode() {
        if (localStorage.getItem("current-color-mode") === "dark") {
          document.body.className += " " + "dark-theme-applied";
          document.body.style.backgroundColor = "#1c1d31";
        }
      }
<<<<<<< HEAD

      window.onload = applyDarkMode()
    </script>
=======
      window.onload = applyDarkMode()
    </script>
    <script defer data-cfasync="false">
      if (localStorage.getItem("current-color-mode") === "dark") {
        document.getElementById("top-navbar").style.backgroundColor = "#282945";
        document.getElementById("navbar-logo").style.filter = "brightness(0) invert(1)";
        let modeChanger = document.getElementById("dark-mode-changer");
        modeChanger.className += " " + "dark-mode-changer--dark";
      }
    </script>
    <script defer data-cfasync="false">
      if (localStorage.getItem("current-color-mode") === "dark") {
        const search = document.getElementById("main-search-autocomplete")
        const searchMobile = document.getElementById("main-search-autocomplete-mobile")
            if (search && search.style) {
          search.style.backgroundColor = "#22223a";
              search.style.borderColor = "#22223a";
        }
        if (searchMobile && searchMobile.style) {
          searchMobile.style.backgroundColor = "#22223a";
          searchMobile.style.borderColor = "#22223a";
        }
      }
    </script>
    <script defer src="<%= static_path(@conn, "/js/autocomplete.min.js") %>"></script>
>>>>>>> 0e5b68b8
  </body>
</html><|MERGE_RESOLUTION|>--- conflicted
+++ resolved
@@ -7,15 +7,10 @@
 
     <%= if @view_module == Elixir.BlockScoutWeb.ChainView do %>
       <link rel="stylesheet" href="<%= static_path(@conn, "/css/main-page.css") %>">
-<<<<<<< HEAD
       <link rel="preload" href="<%= static_path(@conn, "/js/autocomplete.min.js") %>" as="script">
       <link rel="preload" href="<%= static_path(@conn, "/js/chain.js") %>" as="script">
       <link rel="preload" href="<%= static_path(@conn, "/js/chart-loader.js") %>" as="script">
       <link rel="preload" href="<%= static_path(@conn, "/js/token-transfers-toggle.js") %>" as="script">
-=======
-      <link rel="preload" href="<%= static_path(@conn, "/js/chain.js") %>" as="script">
-      <link rel="preload" href="<%= static_path(@conn, "/js/chart-loader.js") %>" as="script">
->>>>>>> 0e5b68b8
       <link rel="preload" href="<%= static_path(@conn, "/images/icons/fontawesome/github.svg") %>" as="image" crossorigin>
       <link rel="preload" href="<%= static_path(@conn, "/images/icons/fontawesome/twitter.svg") %>" as="image" crossorigin>
       <link rel="preload" href="<%= static_path(@conn, "/images/icons/fontawesome/telegram.svg") %>" as="image" crossorigin>
@@ -25,13 +20,10 @@
     <% else %>
       <link rel="stylesheet" href="<%= static_path(@conn, "/css/app.css") %>">
     <% end %>
-<<<<<<< HEAD
     <link rel="dns-prefetch" href="https://coinzillatag.com">
     <link rel="dns-prefetch" href="https://fonts.gstatic.com">
     <link rel="dns-prefetch" href="https://www.googletagmanager.com">
     <link rel="dns-prefetch" href="https://www.google-analytics.com">
-=======
->>>>>>> 0e5b68b8
     <link rel="preload" href="<%= static_path(@conn, "/css/non-critical.css") %>" as="style" onload="this.onload=null;this.rel='stylesheet'">
     <link rel="stylesheet" href="<%= static_path(@conn, "/css/non-critical.css") %>">
 
@@ -251,10 +243,7 @@
     <%= if @view_module == Elixir.BlockScoutWeb.ChainView do %>
       <script defer data-cfasync="false" src="<%= static_path(@conn, "/js/chain.js") %>"></script>
       <script defer data-cfasync="false" src="<%= static_path(@conn, "/js/chart-loader.js") %>"></script>
-<<<<<<< HEAD
-=======
       <script defer data-cfasync="false" src="<%= static_path(@conn, "/js/token-transfers-toggle.js") %>"></script>
->>>>>>> 0e5b68b8
     <% end %>
     <script defer data-cfasync="false">
       function applyDarkMode() {
@@ -263,11 +252,6 @@
           document.body.style.backgroundColor = "#1c1d31";
         }
       }
-<<<<<<< HEAD
-
-      window.onload = applyDarkMode()
-    </script>
-=======
       window.onload = applyDarkMode()
     </script>
     <script defer data-cfasync="false">
@@ -293,6 +277,5 @@
       }
     </script>
     <script defer src="<%= static_path(@conn, "/js/autocomplete.min.js") %>"></script>
->>>>>>> 0e5b68b8
   </body>
 </html>