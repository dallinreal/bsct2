--- conflicted
+++ resolved
@@ -18,17 +18,13 @@
     </div>
     <!-- Content -->
     <div class="col-md-7 col-lg-8 d-flex flex-column pr-2 pr-sm-2 pr-md-0">
-<<<<<<< HEAD
+      <span>
       <%= render "_link.html", transaction_hash: @transaction.hash, data_test: "address_hash_link" %>
-=======
-      <span>
-      <%= render "_link.html", transaction_hash: @transaction.hash %>
       <% method_name = Transaction.get_method_name(@transaction) %>
       <%= if method_name do %>
         <%= render BlockScoutWeb.FormView, "_tag.html", text: method_name, additional_classes: ["method", "ml-1"] %>
       <% end %>
       </span>
->>>>>>> 508dd260
       <span>
         <%= @transaction |> BlockScoutWeb.AddressView.address_partial_selector(:from, assigns[:current_address]) |> BlockScoutWeb.RenderHelpers.render_partial() %>
         &rarr;
