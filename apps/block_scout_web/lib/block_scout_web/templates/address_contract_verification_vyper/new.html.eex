--- conflicted
+++ resolved
@@ -31,13 +31,10 @@
         </div>
 
         <%= render BlockScoutWeb.AddressContractVerificationCommonFieldsView, "_constructor_args.html", f: f, display_constructor_arguments_text_area: "block" %>
-<<<<<<< HEAD
-=======
 
         <div class="d-none">
           <input type="text" id="verification_type" name="verification_type" value="vyper" />
         </div>
->>>>>>> ce949494
 
         <div class="smart-contract-form-buttons">
           <button
