--- conflicted
+++ resolved
@@ -22,13 +22,9 @@
       child_spec(Endpoint, []),
       {Absinthe.Subscription, Endpoint},
       {RealtimeEventHandler, name: RealtimeEventHandler},
-<<<<<<< HEAD
       {StakingEventHandler, name: StakingEventHandler},
-      {BlocksIndexedCounter, name: BlocksIndexedCounter}
-=======
       {BlocksIndexedCounter, name: BlocksIndexedCounter},
       {Guardian.DB.Token.SweeperServer, []}
->>>>>>> 5d3fc0e4
     ]
 
     opts = [strategy: :one_for_one, name: BlockScoutWeb.Supervisor, max_restarts: 1_000]
