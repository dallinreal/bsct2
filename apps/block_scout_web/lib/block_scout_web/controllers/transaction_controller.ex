--- conflicted
+++ resolved
@@ -10,7 +10,6 @@
       split_list_by_page: 1
     ]
 
-<<<<<<< HEAD
   alias BlockScoutWeb.{
     AccessHelpers,
     Controller,
@@ -20,13 +19,9 @@
   }
 
   alias Explorer.{Chain, Market}
+  alias Explorer.Chain.Cache.Transaction, as: TransactionCache
   alias Explorer.ExchangeRates.Token
   alias Explorer.Tags.AddressToTag
-=======
-  alias BlockScoutWeb.{AccessHelpers, Controller, TransactionView}
-  alias Explorer.Chain
-  alias Explorer.Chain.Cache.Transaction, as: TransactionCache
->>>>>>> 81338d48
   alias Phoenix.View
 
   @necessity_by_association %{
