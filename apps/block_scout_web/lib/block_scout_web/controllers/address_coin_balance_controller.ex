defmodule BlockScoutWeb.AddressCoinBalanceController do
  @moduledoc """
  Manages the displaying of information about the coin balance history of an address
  """

  use BlockScoutWeb, :controller

  import BlockScoutWeb.Chain, only: [paging_options: 1, next_page_params: 3, split_list_by_page: 1]

  alias BlockScoutWeb.AddressCoinBalanceView
  alias Explorer.{Chain, Market}
  alias Explorer.Chain.Address
  alias Explorer.ExchangeRates.Token
  alias Indexer.Fetcher.CoinBalanceOnDemand
  alias Phoenix.View

  def index(conn, %{"address_id" => address_hash_string, "type" => "JSON"} = params) do
    with {:ok, address_hash} <- Chain.string_to_address_hash(address_hash_string),
         :ok <- Chain.check_address_exists(address_hash) do
      full_options = paging_options(params)

      coin_balances_plus_one = Chain.address_to_coin_balances(address_hash, full_options)

      {coin_balances, next_page} = split_list_by_page(coin_balances_plus_one)

<<<<<<< HEAD
      deduplicated_coin_balances =
        coin_balances
        |> Enum.dedup_by(fn record ->
          if record.delta == Decimal.new(0) do
            :dup
          else
            System.unique_integer()
          end
        end)
        |> Enum.sort(fn balance1, balance2 -> balance1.block_timestamp >= balance2.block_timestamp end)

=======
>>>>>>> 42896e76
      next_page_url =
        case next_page_params(next_page, deduplicated_coin_balances, params) do
          nil ->
            nil

          next_page_params ->
            address_coin_balance_path(
              conn,
              :index,
              address_hash,
              Map.delete(next_page_params, "type")
            )
        end

      coin_balances_json =
        Enum.map(coin_balances, fn coin_balance ->
          View.render_to_string(
            AddressCoinBalanceView,
            "_coin_balances.html",
            conn: conn,
            coin_balance: coin_balance
          )
        end)

      json(conn, %{items: coin_balances_json, next_page_path: next_page_url})
    else
      :error ->
        unprocessable_entity(conn)

      :not_found ->
        not_found(conn)
    end
  end

  def index(conn, %{"address_id" => address_hash_string}) do
    with {:ok, address_hash} <- Chain.string_to_address_hash(address_hash_string),
         {:ok, address} <- Chain.hash_to_address(address_hash) do
      render(conn, "index.html",
        address: address,
        coin_balance_status: CoinBalanceOnDemand.trigger_fetch(address),
        exchange_rate: Market.get_exchange_rate(Explorer.coin()) || Token.null(),
        current_path: current_path(conn),
        counters_path: address_path(conn, :address_counters, %{"id" => Address.checksum(address_hash)})
      )
    else
      :error ->
        unprocessable_entity(conn)

      {:error, :not_found} ->
        not_found(conn)
    end
  end
end<|MERGE_RESOLUTION|>--- conflicted
+++ resolved
@@ -23,20 +23,6 @@
 
       {coin_balances, next_page} = split_list_by_page(coin_balances_plus_one)
 
-<<<<<<< HEAD
-      deduplicated_coin_balances =
-        coin_balances
-        |> Enum.dedup_by(fn record ->
-          if record.delta == Decimal.new(0) do
-            :dup
-          else
-            System.unique_integer()
-          end
-        end)
-        |> Enum.sort(fn balance1, balance2 -> balance1.block_timestamp >= balance2.block_timestamp end)
-
-=======
->>>>>>> 42896e76
       next_page_url =
         case next_page_params(next_page, deduplicated_coin_balances, params) do
           nil ->
