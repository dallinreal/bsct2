defmodule ExplorerWeb.TransactionView do
  use ExplorerWeb, :view

  alias Cldr.Number
  alias Explorer.Chain
<<<<<<< HEAD
  alias Explorer.Chain.{Address, Block, InternalTransaction, Transaction}
=======
  alias Explorer.Chain.{Block, InternalTransaction, Transaction, Wei}
>>>>>>> 025bec42
  alias ExplorerWeb.BlockView

  def block(%Transaction{block: block}) do
    case block do
      nil -> gettext("Pending")
      _ -> to_string(block.number)
    end
  end

  def confirmations(%Transaction{block: block}, named_arguments) when is_list(named_arguments) do
    case block do
      nil -> 0
      _ -> Chain.confirmations(block, named_arguments)
    end
  end

  def cumulative_gas_used(%Transaction{block: block}) do
    case block do
      nil -> gettext("Pending")
      %Block{gas_used: gas_used} -> Number.to_string!(gas_used)
    end
  end

  @doc """
  Calculates the transaction fee and returns a formatted display value.
  """
  def fee(%Transaction{} = transaction) do
    case Chain.fee(transaction, :wei) do
      {:actual, actual} ->
        format_wei_value(Wei.from(actual, :wei), :ether, fractional_digits: 18)

      {:maximum, maximum} ->
        "<= " <> format_wei_value(Wei.from(maximum, :wei), :ether, fractional_digits: 18)
    end
  end

  def first_seen(%Transaction{inserted_at: inserted_at}) do
    Timex.from_now(inserted_at)
  end

  def format_gas_limit(gas) do
    Number.to_string!(gas)
  end

  def formatted_age(%Transaction{block: block}) do
    case block do
      nil -> gettext("Pending")
      _ -> "#{BlockView.age(block)} (#{BlockView.formatted_timestamp(block)})"
    end
  end

  def formatted_timestamp(%Transaction{block: block}) do
    case block do
      nil -> gettext("Pending")
      _ -> BlockView.formatted_timestamp(block)
    end
  end

<<<<<<< HEAD
  def from_address(%Transaction{from_address: %Address{hash: hash}}) do
    to_string(hash)
  end

  def gas(%type{gas: gas}) when type in [InternalTransaction, Transaction] do
=======
  defguardp is_transaction_type(mod) when mod in [InternalTransaction, Transaction]

  def gas(%type{gas: gas}) when is_transaction_type(type) do
>>>>>>> 025bec42
    Cldr.Number.to_string!(gas)
  end

  @doc """
  Converts a transaction's gas price to a displayable value.
  """
  def gas_price(%Transaction{gas_price: gas_price}, unit) when unit in ~w(wei gwei ether)a do
    format_wei_value(gas_price, unit)
  end

  def hash(%Transaction{hash: hash}) do
    to_string(hash)
  end

  def last_seen(%Transaction{updated_at: updated_at}) do
    Timex.from_now(updated_at)
  end

  def status(transaction) do
    Chain.transaction_to_status(transaction)
  end

  def formatted_status(transaction) do
    transaction
    |> Chain.transaction_to_status()
    |> case do
      :failed -> gettext("Failed")
      :out_of_gas -> gettext("Out of Gas")
      :pending -> gettext("Pending")
      :success -> gettext("Success")
    end
  end

<<<<<<< HEAD
  def to_address(%Transaction{to_address: to_address}) do
    case to_address do
      nil -> "Contract Creation"
      _ -> to_string(to_address)
    end
  end

  def value(transaction) do
    transaction
    |> Chain.value(:ether)
    |> Cldr.Number.to_string!()
=======
  @doc """
  Converts a transaction's Wei value to Ether and returns a formatted display value.

  ## Options

  * `:include_label` - Boolean. Defaults to true. Flag for displaying unit with value.
  """
  def value(%mod{value: value}, opts \\ []) when is_transaction_type(mod) do
    include_label? = Keyword.get(opts, :include_label, true)
    format_wei_value(value, :ether, include_unit_label: include_label?)
>>>>>>> 025bec42
  end
end<|MERGE_RESOLUTION|>--- conflicted
+++ resolved
@@ -3,11 +3,7 @@
 
   alias Cldr.Number
   alias Explorer.Chain
-<<<<<<< HEAD
-  alias Explorer.Chain.{Address, Block, InternalTransaction, Transaction}
-=======
-  alias Explorer.Chain.{Block, InternalTransaction, Transaction, Wei}
->>>>>>> 025bec42
+  alias Explorer.Chain.{Address, Block, InternalTransaction, Transaction, Wei}
   alias ExplorerWeb.BlockView
 
   def block(%Transaction{block: block}) do
@@ -66,17 +62,13 @@
     end
   end
 
-<<<<<<< HEAD
   def from_address(%Transaction{from_address: %Address{hash: hash}}) do
     to_string(hash)
   end
 
-  def gas(%type{gas: gas}) when type in [InternalTransaction, Transaction] do
-=======
   defguardp is_transaction_type(mod) when mod in [InternalTransaction, Transaction]
 
   def gas(%type{gas: gas}) when is_transaction_type(type) do
->>>>>>> 025bec42
     Cldr.Number.to_string!(gas)
   end
 
@@ -110,7 +102,6 @@
     end
   end
 
-<<<<<<< HEAD
   def to_address(%Transaction{to_address: to_address}) do
     case to_address do
       nil -> "Contract Creation"
@@ -118,11 +109,6 @@
     end
   end
 
-  def value(transaction) do
-    transaction
-    |> Chain.value(:ether)
-    |> Cldr.Number.to_string!()
-=======
   @doc """
   Converts a transaction's Wei value to Ether and returns a formatted display value.
 
@@ -133,6 +119,5 @@
   def value(%mod{value: value}, opts \\ []) when is_transaction_type(mod) do
     include_label? = Keyword.get(opts, :include_label, true)
     format_wei_value(value, :ether, include_unit_label: include_label?)
->>>>>>> 025bec42
   end
 end