defmodule Indexer.Block.Realtime.Fetcher do
  @moduledoc """
  Fetches and indexes block ranges from latest block forward using a WebSocket.
  """

  use GenServer
  use Spandex.Decorators

  require Indexer.Tracer
  require Logger

  import EthereumJSONRPC, only: [integer_to_quantity: 1, quantity_to_integer: 1]

  import Indexer.Block.Fetcher,
    only: [
      async_import_block_rewards: 1,
      async_import_created_contract_codes: 1,
      async_import_internal_transactions: 1,
      async_import_replaced_transactions: 1,
      async_import_tokens: 1,
      async_import_token_balances: 1,
      async_import_token_instances: 1,
      async_import_uncles: 1,
      fetch_and_import_range: 2,
      async_import_staking_pools: 0
    ]

  alias Ecto.Changeset
  alias EthereumJSONRPC.{FetchedBalances, Subscription}
  alias Explorer.Chain
  alias Explorer.Chain.Cache.Accounts
  alias Explorer.Counters.AverageBlockTime
  alias Indexer.{Block, Tracer}
  alias Indexer.Block.Realtime.TaskSupervisor
  alias Indexer.Transform.Addresses
  alias Timex.Duration

  @behaviour Block.Fetcher

<<<<<<< HEAD
  @minimum_safe_polling_period :timer.seconds(2)
=======
  @minimum_safe_polling_period :timer.seconds(5)
>>>>>>> 05668403

  @enforce_keys ~w(block_fetcher)a
  defstruct ~w(block_fetcher subscription previous_number max_number_seen timer)a

  @type t :: %__MODULE__{
          block_fetcher: %Block.Fetcher{
            broadcast: term(),
            callback_module: __MODULE__,
            json_rpc_named_arguments: EthereumJSONRPC.json_rpc_named_arguments(),
            receipts_batch_size: pos_integer(),
            receipts_concurrency: pos_integer()
          },
          subscription: Subscription.t(),
          previous_number: pos_integer() | nil,
          max_number_seen: pos_integer() | nil
        }

  def start_link([arguments, gen_server_options]) do
    GenServer.start_link(__MODULE__, arguments, gen_server_options)
  end

  @impl GenServer
  def init(%{block_fetcher: %Block.Fetcher{} = block_fetcher, subscribe_named_arguments: subscribe_named_arguments}) do
    Logger.metadata(fetcher: :block_realtime)

    {:ok, %__MODULE__{block_fetcher: %Block.Fetcher{block_fetcher | broadcast: :realtime, callback_module: __MODULE__}},
     {:continue, {:init, subscribe_named_arguments}}}
  end

  @impl GenServer
  def handle_continue({:init, subscribe_named_arguments}, %__MODULE__{subscription: nil} = state) do
    timer = schedule_polling()
    {:noreply, %__MODULE__{state | timer: timer} |> subscribe_to_new_heads(subscribe_named_arguments)}
  end

  @impl GenServer
  def handle_info(
        {subscription, {:ok, %{"number" => quantity}}},
        %__MODULE__{
          block_fetcher: %Block.Fetcher{} = block_fetcher,
          subscription: %Subscription{} = subscription,
          previous_number: previous_number,
          max_number_seen: max_number_seen,
          timer: timer
        } = state
      )
      when is_binary(quantity) do
    number = quantity_to_integer(quantity)
    # Subscriptions don't support getting all the blocks and transactions data,
    # so we need to go back and get the full block
    start_fetch_and_import(number, block_fetcher, previous_number, max_number_seen)

    new_max_number = new_max_number(number, max_number_seen)

    Process.cancel_timer(timer)
    new_timer = schedule_polling()

    {:noreply,
     %{
       state
       | previous_number: number,
         max_number_seen: new_max_number,
         timer: new_timer
     }}
  end

  @impl GenServer
  def handle_info(
        :poll_latest_block_number,
        %__MODULE__{
          block_fetcher: %Block.Fetcher{json_rpc_named_arguments: json_rpc_named_arguments} = block_fetcher,
          previous_number: previous_number,
          max_number_seen: max_number_seen
        } = state
      ) do
    {number, new_max_number} =
      case EthereumJSONRPC.fetch_block_number_by_tag("latest", json_rpc_named_arguments) do
        {:ok, number} when is_nil(max_number_seen) or number > max_number_seen ->
          start_fetch_and_import(number, block_fetcher, previous_number, number)

          {max_number_seen, number}

        _ ->
          {previous_number, max_number_seen}
      end

    timer = schedule_polling()

    {:noreply,
     %{
       state
       | previous_number: number,
         max_number_seen: new_max_number,
         timer: timer
     }}
  end

  defp subscribe_to_new_heads(%__MODULE__{subscription: nil} = state, subscribe_named_arguments)
       when is_list(subscribe_named_arguments) do
    case EthereumJSONRPC.subscribe("newHeads", subscribe_named_arguments) do
      {:ok, subscription} ->
        %__MODULE__{state | subscription: subscription}

      {:error, reason} ->
        Logger.debug(fn -> ["Could not connect to websocket: #{inspect(reason)}. Continuing with polling."] end)
        state
    end
  end

  defp subscribe_to_new_heads(state, _), do: state

  defp new_max_number(number, nil), do: number

  defp new_max_number(number, max_number_seen), do: max(number, max_number_seen)

  defp schedule_polling do
    polling_period =
      case AverageBlockTime.average_block_time() do
        {:error, :disabled} -> 2_000
        block_time -> round(Duration.to_milliseconds(block_time) / 2)
      end

    safe_polling_period = max(polling_period, @minimum_safe_polling_period)

    Process.send_after(self(), :poll_latest_block_number, safe_polling_period)
  end

  @import_options ~w(address_hash_to_fetched_balance_block_number)a

  @impl Block.Fetcher
  def import(
        block_fetcher,
        %{
          address_coin_balances: %{params: address_coin_balances_params},
          address_hash_to_fetched_balance_block_number: address_hash_to_block_number,
          addresses: %{params: addresses_params},
          block_rewards: block_rewards
        } = options
      ) do
    with {:balances, {:ok, %{addresses_params: balances_addresses_params, balances_params: balances_params}}} <-
           {:balances,
            balances(block_fetcher, %{
              address_hash_to_block_number: address_hash_to_block_number,
              addresses_params: addresses_params,
              balances_params: address_coin_balances_params
            })},
         {block_reward_errors, chain_import_block_rewards} = Map.pop(block_rewards, :errors),
         chain_import_options =
           options
           |> Map.drop(@import_options)
           |> put_in([:addresses, :params], balances_addresses_params)
           |> put_in([:blocks, :params, Access.all(), :consensus], true)
           |> put_in([:block_rewards], chain_import_block_rewards)
           |> put_in([Access.key(:address_coin_balances, %{}), :params], balances_params),
         {:import, {:ok, imported} = ok} <- {:import, Chain.import(chain_import_options)} do
      async_import_remaining_block_data(
        imported,
        %{block_rewards: %{errors: block_reward_errors}}
      )

      Accounts.drop(imported[:addresses])

      ok
    end
  end

  def import(_, _) do
    Logger.warn("Empty parameters were provided for realtime fetcher")

    {:ok, []}
  end

  defp start_fetch_and_import(number, block_fetcher, previous_number, max_number_seen) do
    start_at = determine_start_at(number, previous_number, max_number_seen)

    for block_number_to_fetch <- start_at..number do
      args = [block_number_to_fetch, block_fetcher, reorg?(number, max_number_seen)]
      Task.Supervisor.start_child(TaskSupervisor, __MODULE__, :fetch_and_import_block, args)
    end
  end

  defp determine_start_at(number, nil, nil), do: number

  defp determine_start_at(number, nil, max_number_seen) do
    determine_start_at(number, number - 1, max_number_seen)
  end

  defp determine_start_at(number, previous_number, max_number_seen) do
    if reorg?(number, max_number_seen) do
      # set start_at to NOT fill in skipped numbers
      number
    else
      # set start_at to fill in skipped numbers, if any
      previous_number + 1
    end
  end

  defp reorg?(number, max_number_seen) when is_integer(max_number_seen) and number <= max_number_seen do
    true
  end

  defp reorg?(_, _), do: false

  @reorg_delay 5_000

  @decorate trace(name: "fetch", resource: "Indexer.Block.Realtime.Fetcher.fetch_and_import_block/3", tracer: Tracer)
  def fetch_and_import_block(block_number_to_fetch, block_fetcher, reorg?, retry \\ 3) do
    Indexer.Logger.metadata(
      fn ->
        if reorg? do
          # give previous fetch attempt (for same block number) a chance to finish
          # before fetching again, to reduce block consensus mistakes
          :timer.sleep(@reorg_delay)
        end

        do_fetch_and_import_block(block_number_to_fetch, block_fetcher, retry)
      end,
      fetcher: :block_realtime,
      block_number: block_number_to_fetch
    )
  end

  @decorate span(tracer: Tracer)
  defp do_fetch_and_import_block(block_number_to_fetch, block_fetcher, retry) do
    case fetch_and_import_range(block_fetcher, block_number_to_fetch..block_number_to_fetch) do
      {:ok, %{inserted: _, errors: []}} ->
        Logger.debug("Fetched and imported.")

      {:ok, %{inserted: _, errors: [_ | _] = errors}} ->
        Logger.error(fn ->
          [
            "failed to fetch block: ",
            inspect(errors),
            ".  Block will be retried by catchup indexer."
          ]
        end)

      {:error, {:import = step, [%Changeset{} | _] = changesets}} ->
        params = %{
          changesets: changesets,
          block_number_to_fetch: block_number_to_fetch,
          block_fetcher: block_fetcher,
          retry: retry
        }

        if retry_fetch_and_import_block(params) == :ignore do
          Logger.error(
            fn ->
              [
                "failed to validate for block ",
                to_string(block_number_to_fetch),
                ": ",
                inspect(changesets),
                ".  Block will be retried by catchup indexer."
              ]
            end,
            step: step
          )
        end

      {:error, {:import = step, reason}} ->
        Logger.error(fn -> inspect(reason) end, step: step)

      {:error, {step, reason}} ->
        Logger.error(
          fn ->
            [
              "failed to fetch: ",
              inspect(reason),
              ".  Block will be retried by catchup indexer."
            ]
          end,
          step: step
        )

      {:error, {step, failed_value, _changes_so_far}} ->
        Logger.error(
          fn ->
            [
              "failed to insert: ",
              inspect(failed_value),
              ".  Block will be retried by catchup indexer."
            ]
          end,
          step: step
        )
    end
  end

  defp retry_fetch_and_import_block(%{retry: retry}) when retry < 1, do: :ignore

  defp retry_fetch_and_import_block(%{changesets: changesets} = params) do
    if unknown_block_number_error?(changesets) do
      # Wait half a second to give Parity time to sync.
      :timer.sleep(500)

      number = params.block_number_to_fetch
      fetcher = params.block_fetcher
      updated_retry = params.retry - 1

      do_fetch_and_import_block(number, fetcher, updated_retry)
    else
      :ignore
    end
  end

  defp unknown_block_number_error?(changesets) do
    Enum.any?(changesets, &(Map.get(&1, :message) == "Unknown block number"))
  end

  defp async_import_remaining_block_data(
         imported,
         %{block_rewards: %{errors: block_reward_errors}}
       ) do
    async_import_block_rewards(block_reward_errors)
    async_import_created_contract_codes(imported)
    async_import_internal_transactions(imported)
    async_import_tokens(imported)
    async_import_token_balances(imported)
    async_import_token_instances(imported)
    async_import_uncles(imported)
    async_import_replaced_transactions(imported)
    async_import_staking_pools()
  end

  defp balances(
         %Block.Fetcher{json_rpc_named_arguments: json_rpc_named_arguments},
         %{addresses_params: addresses_params} = options
       ) do
    case options
         |> fetch_balances_params_list()
         |> EthereumJSONRPC.fetch_balances(json_rpc_named_arguments) do
      {:ok, %FetchedBalances{params_list: params_list, errors: []}} ->
        merged_addresses_params =
          %{address_coin_balances: params_list}
          |> Addresses.extract_addresses()
          |> Kernel.++(addresses_params)
          |> Addresses.merge_addresses()

        value_fetched_at = DateTime.utc_now()

        importable_balances_params = Enum.map(params_list, &Map.put(&1, :value_fetched_at, value_fetched_at))

        {:ok, %{addresses_params: merged_addresses_params, balances_params: importable_balances_params}}

      {:error, _} = error ->
        error

      {:ok, %FetchedBalances{errors: errors}} ->
        {:error, errors}
    end
  end

  defp fetch_balances_params_list(%{
         addresses_params: addresses_params,
         address_hash_to_block_number: address_hash_to_block_number,
         balances_params: balances_params
       }) do
    addresses_params
    |> addresses_params_to_fetched_balances_params_set(%{address_hash_to_block_number: address_hash_to_block_number})
    |> MapSet.union(balances_params_to_fetch_balances_params_set(balances_params))
    # stable order for easier moxing
    |> Enum.sort_by(fn %{hash_data: hash_data, block_quantity: block_quantity} -> {hash_data, block_quantity} end)
  end

  defp addresses_params_to_fetched_balances_params_set(addresses_params, %{
         address_hash_to_block_number: address_hash_to_block_number
       }) do
    Enum.into(addresses_params, MapSet.new(), fn %{hash: address_hash} = address_params when is_binary(address_hash) ->
      block_number =
        case address_params do
          %{fetched_coin_balance_block_number: block_number} when is_integer(block_number) ->
            block_number

          _ ->
            Map.fetch!(address_hash_to_block_number, address_hash)
        end

      %{hash_data: address_hash, block_quantity: integer_to_quantity(block_number)}
    end)
  end

  defp balances_params_to_fetch_balances_params_set(balances_params) do
    Enum.into(balances_params, MapSet.new(), fn %{address_hash: address_hash, block_number: block_number} ->
      %{hash_data: address_hash, block_quantity: integer_to_quantity(block_number)}
    end)
  end
end<|MERGE_RESOLUTION|>--- conflicted
+++ resolved
@@ -37,11 +37,7 @@
 
   @behaviour Block.Fetcher
 
-<<<<<<< HEAD
-  @minimum_safe_polling_period :timer.seconds(2)
-=======
   @minimum_safe_polling_period :timer.seconds(5)
->>>>>>> 05668403
 
   @enforce_keys ~w(block_fetcher)a
   defstruct ~w(block_fetcher subscription previous_number max_number_seen timer)a
