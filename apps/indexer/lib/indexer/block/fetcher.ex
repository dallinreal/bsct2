defmodule Indexer.Block.Fetcher do
  @moduledoc """
  Fetches and indexes block ranges.
  """

  use Spandex.Decorators

  require Logger

  import EthereumJSONRPC, only: [quantity_to_integer: 1]

  alias EthereumJSONRPC.{Blocks, FetchedBeneficiaries}
  alias Explorer.Chain
  alias Explorer.Chain.{Address, Block, Hash, Import, Transaction}
  alias Explorer.Chain.Block.Reward
  alias Explorer.Chain.Cache.Blocks, as: BlocksCache
  alias Explorer.Chain.Cache.{Accounts, BlockNumber, Transactions, Uncles}
  alias Indexer.Block.Fetcher.Receipts

  alias Indexer.Fetcher.{
    BlockReward,
    CoinBalance,
    ContractCode,
    InternalTransaction,
    ReplacedTransaction,
    Token,
    TokenBalance,
    TokenInstance,
    UncleBlock
  }

  alias Indexer.Tracer

  alias Indexer.Transform.{
    AddressCoinBalances,
    AddressCoinBalancesDaily,
    Addresses,
    AddressTokenBalances,
    MintTransfers,
    TokenTransfers
  }

  alias Indexer.Transform.Blocks, as: TransformBlocks

  @type address_hash_to_fetched_balance_block_number :: %{String.t() => Block.block_number()}

  @type t :: %__MODULE__{}

  @doc """
  Calculates the balances and internal transactions and imports those with the given data.
  """
  @callback import(
              t,
              %{
                address_hash_to_fetched_balance_block_number: address_hash_to_fetched_balance_block_number,
                addresses: Import.Runner.options(),
                address_coin_balances: Import.Runner.options(),
                address_coin_balances_daily: Import.Runner.options(),
                address_token_balances: Import.Runner.options(),
                blocks: Import.Runner.options(),
                block_second_degree_relations: Import.Runner.options(),
                block_rewards: Import.Runner.options(),
                broadcast: term(),
                logs: Import.Runner.options(),
                token_transfers: Import.Runner.options(),
                tokens: Import.Runner.options(),
                transactions: Import.Runner.options()
              }
            ) :: Import.all_result()

  # These are all the *default* values for options.
  # DO NOT use them directly in the code.  Get options from `state`.

  @receipts_batch_size 250
  @receipts_concurrency 50

  @doc false
  def default_receipts_batch_size, do: @receipts_batch_size

  @doc false
  def default_receipts_concurrency, do: @receipts_concurrency

  @enforce_keys ~w(json_rpc_named_arguments)a
  defstruct broadcast: nil,
            callback_module: nil,
            json_rpc_named_arguments: nil,
            receipts_batch_size: @receipts_batch_size,
            receipts_concurrency: @receipts_concurrency

  @doc """
  Required named arguments

    * `:json_rpc_named_arguments` - `t:EthereumJSONRPC.json_rpc_named_arguments/0` passed to
        `EthereumJSONRPC.json_rpc/2`.

  The follow options can be overridden:

    * `:receipts_batch_size` - The number of receipts to request in one call to the JSONRPC.  Defaults to
      `#{@receipts_batch_size}`.  Receipt requests also include the logs for when the transaction was collated into the
      block.  *These logs are not paginated.*
    * `:receipts_concurrency` - The number of concurrent requests of `:receipts_batch_size` to allow against the JSONRPC
      **for each block range**.  Defaults to `#{@receipts_concurrency}`.  *Each transaction only has one receipt.*

  """
  def new(named_arguments) when is_map(named_arguments) do
    struct!(__MODULE__, named_arguments)
  end

  @decorate span(tracer: Tracer)
  @spec fetch_and_import_range(t, Range.t()) ::
          {:ok, %{inserted: %{}, errors: [EthereumJSONRPC.Transport.error()]}}
          | {:error,
             {step :: atom(), reason :: [%Ecto.Changeset{}] | term()}
             | {step :: atom(), failed_value :: term(), changes_so_far :: term()}}
  def fetch_and_import_range(
        %__MODULE__{
          broadcast: _broadcast,
          callback_module: callback_module,
          json_rpc_named_arguments: json_rpc_named_arguments
        } = state,
        _.._ = range
      )
      when callback_module != nil do
    range_list = Enum.to_list(range)

    if Enum.at(range_list, 0) != Enum.at(range_list, -1) do
      Logger.info(["### fetch_and_import_range STARTED ", inspect(range), " ###"])
    end

    with {:blocks,
          {:ok,
           %Blocks{
             blocks_params: blocks_params,
             transactions_params: transactions_params_without_receipts,
             block_second_degree_relations_params: block_second_degree_relations_params,
             errors: blocks_errors
           }}} <- {:blocks, EthereumJSONRPC.fetch_blocks_by_range(range, json_rpc_named_arguments)},
         blocks = TransformBlocks.transform_blocks(blocks_params),
         {:receipts, {:ok, receipt_params}} <- {:receipts, Receipts.fetch(state, transactions_params_without_receipts)},
         %{logs: logs, receipts: receipts} = receipt_params,
         transactions_with_receipts = Receipts.put(transactions_params_without_receipts, receipts),
         %{token_transfers: token_transfers, tokens: tokens} = TokenTransfers.parse(logs),
         %{mint_transfers: mint_transfers} = MintTransfers.parse(logs),
         addresses =
           Addresses.extract_addresses(%{
             blocks: blocks,
             logs: logs,
             mint_transfers: mint_transfers,
             token_transfers: token_transfers,
             transactions: transactions_with_receipts
           }),
         coin_balances_params_set =
           %{
             blocks_params: blocks,
             logs_params: logs,
             transactions_params: transactions_with_receipts
           }
           |> AddressCoinBalances.params_set(),
         coin_balances_params_daily_set =
           %{
             coin_balances_params: coin_balances_params_set,
             blocks: blocks
           }
           |> AddressCoinBalancesDaily.params_set(),
         address_token_balances = AddressTokenBalances.params_set(%{token_transfers_params: token_transfers}),
         {:ok, inserted} <-
           __MODULE__.import(
             state,
             %{
               addresses: %{params: addresses},
               address_coin_balances: %{params: coin_balances_params_set},
               address_coin_balances_daily: %{params: coin_balances_params_daily_set},
               address_token_balances: %{params: address_token_balances},
               blocks: %{params: blocks},
               block_second_degree_relations: %{params: block_second_degree_relations_params},
               block_rewards: %{errors: [], params: []},
               logs: %{params: logs},
               token_transfers: %{params: token_transfers},
               tokens: %{on_conflict: :nothing, params: tokens},
               transactions: %{params: transactions_with_receipts}
             }
           ) do
<<<<<<< HEAD
      if Enum.at(range_list, 0) != Enum.at(range_list, -1) do
        Logger.info(["### fetch_and_import_range FINISHED ", inspect(range), " ###"])
      end
=======
      Task.async(fn ->
        %FetchedBeneficiaries{params_set: beneficiary_params_set, errors: beneficiaries_errors} =
          fetch_beneficiaries(blocks, json_rpc_named_arguments)

        addresses_from_block_rewards =
          Addresses.extract_addresses(%{
            block_reward_contract_beneficiaries: MapSet.to_list(beneficiary_params_set)
          })

        coin_balances_params_set_from_block_rewards =
          %{
            beneficiary_params: MapSet.to_list(beneficiary_params_set)
          }
          |> AddressCoinBalances.params_set()

        coin_balances_params_daily_set_from_block_rewards =
          %{
            coin_balances_params: coin_balances_params_set_from_block_rewards,
            blocks: blocks
          }
          |> AddressCoinBalancesDaily.params_set()

        beneficiaries_with_gas_payment =
          beneficiary_params_set
          |> add_gas_payments(transactions_with_receipts, blocks)
          |> BlockReward.reduce_uncle_rewards()

        insert_params = %{
          addresses: %{params: addresses_from_block_rewards},
          address_coin_balances: %{params: coin_balances_params_set_from_block_rewards},
          blocks: %{params: []},
          block_rewards: %{errors: beneficiaries_errors, params: beneficiaries_with_gas_payment}
        }

        %MapSet{map: map} = coin_balances_params_daily_set_from_block_rewards

        insert_params =
          if map_size(map) == 0 do
            insert_params
          else
            insert_params
            |> Map.put(:address_coin_balances_daily, %{params: coin_balances_params_daily_set_from_block_rewards})
          end

        {:ok, inserted_from_rewards} =
          __MODULE__.import(
            state,
            insert_params
          )

        update_addresses_cache(inserted_from_rewards[:addresses])
      end)
>>>>>>> aee923c8

      result = {:ok, %{inserted: inserted, errors: blocks_errors}}
      update_block_cache(inserted[:blocks])
      update_transactions_cache(inserted[:transactions])
      update_addresses_cache(inserted[:addresses])
      update_uncles_cache(inserted[:block_second_degree_relations])
      result
    else
      {step, {:error, reason}} -> {:error, {step, reason}}
      {:import, {:error, step, failed_value, changes_so_far}} -> {:error, {step, failed_value, changes_so_far}}
    end
  end

  defp update_block_cache([]), do: :ok

  defp update_block_cache(blocks) when is_list(blocks) do
    {min_block, max_block} = Enum.min_max_by(blocks, & &1.number)

    BlockNumber.update_all(max_block.number)
    BlockNumber.update_all(min_block.number)
    BlocksCache.update(blocks)
  end

  defp update_block_cache(_), do: :ok

  defp update_transactions_cache(transactions) do
    Transactions.update(transactions)
  end

  defp update_addresses_cache(addresses), do: Accounts.drop(addresses)

  defp update_uncles_cache(updated_relations) do
    Uncles.update_from_second_degree_relations(updated_relations)
  end

  def import(
        %__MODULE__{broadcast: broadcast, callback_module: callback_module} = state,
        options
      )
      when is_map(options) do
    {address_hash_to_fetched_balance_block_number, import_options} =
      pop_address_hash_to_fetched_balance_block_number(options)

    options_with_broadcast =
      Map.merge(
        import_options,
        %{
          address_hash_to_fetched_balance_block_number: address_hash_to_fetched_balance_block_number,
          broadcast: broadcast
        }
      )

    callback_module.import(state, options_with_broadcast)
  end

  def async_import_token_instances(%{token_transfers: token_transfers}) do
    TokenInstance.async_fetch(token_transfers)
  end

  def async_import_token_instances(_), do: :ok

  def async_import_block_rewards([]), do: :ok

  def async_import_block_rewards(errors) when is_list(errors) do
    errors
    |> block_reward_errors_to_block_numbers()
    |> BlockReward.async_fetch()
  end

  def async_import_coin_balances(%{addresses: addresses}, %{
        address_hash_to_fetched_balance_block_number: address_hash_to_block_number
      }) do
    addresses
    |> Enum.map(fn %Address{hash: address_hash} ->
      block_number = Map.fetch!(address_hash_to_block_number, to_string(address_hash))
      %{address_hash: address_hash, block_number: block_number}
    end)
    |> CoinBalance.async_fetch_balances()
  end

  def async_import_coin_balances(_, _), do: :ok

  def async_import_created_contract_codes(%{transactions: transactions}) do
    transactions
    |> Enum.flat_map(fn
      %Transaction{
        block_number: block_number,
        hash: hash,
        created_contract_address_hash: %Hash{} = created_contract_address_hash,
        created_contract_code_indexed_at: nil
      } ->
        [%{block_number: block_number, hash: hash, created_contract_address_hash: created_contract_address_hash}]

      %Transaction{created_contract_address_hash: nil} ->
        []
    end)
    |> ContractCode.async_fetch(10_000)
  end

  def async_import_created_contract_codes(_), do: :ok

  def async_import_internal_transactions(%{blocks: blocks}) do
    blocks
    |> Enum.map(fn %Block{number: block_number} -> block_number end)
    |> InternalTransaction.async_fetch(10_000)
  end

  def async_import_internal_transactions(_), do: :ok

  def async_import_tokens(%{tokens: tokens}) do
    tokens
    |> Enum.map(& &1.contract_address_hash)
    |> Token.async_fetch()
  end

  def async_import_tokens(_), do: :ok

  def async_import_token_balances(%{address_token_balances: token_balances}) do
    TokenBalance.async_fetch(token_balances)
  end

  def async_import_token_balances(_), do: :ok

  def async_import_uncles(%{block_second_degree_relations: block_second_degree_relations}) do
    UncleBlock.async_fetch_blocks(block_second_degree_relations)
  end

  def async_import_uncles(_), do: :ok

  def async_import_replaced_transactions(%{transactions: transactions}) do
    transactions
    |> Enum.flat_map(fn
      %Transaction{block_hash: %Hash{} = block_hash, nonce: nonce, from_address_hash: %Hash{} = from_address_hash} ->
        [%{block_hash: block_hash, nonce: nonce, from_address_hash: from_address_hash}]

      %Transaction{block_hash: nil} ->
        []
    end)
    |> ReplacedTransaction.async_fetch(10_000)
  end

  def async_import_replaced_transactions(_), do: :ok

  defp block_reward_errors_to_block_numbers(block_reward_errors) when is_list(block_reward_errors) do
    Enum.map(block_reward_errors, &block_reward_error_to_block_number/1)
  end

  defp block_reward_error_to_block_number(%{data: %{block_number: block_number}}) when is_integer(block_number) do
    block_number
  end

  defp block_reward_error_to_block_number(%{data: %{block_quantity: block_quantity}}) when is_binary(block_quantity) do
    quantity_to_integer(block_quantity)
  end

  defp fetch_beneficiaries(blocks, json_rpc_named_arguments) do
    hash_string_by_number =
      Enum.into(blocks, %{}, fn %{number: number, hash: hash_string}
                                when is_integer(number) and is_binary(hash_string) ->
        {number, hash_string}
      end)

    hash_string_by_number
    |> Map.keys()
    |> EthereumJSONRPC.fetch_beneficiaries(json_rpc_named_arguments)
    |> case do
      {:ok, %FetchedBeneficiaries{params_set: params_set} = fetched_beneficiaries} ->
        consensus_params_set = consensus_params_set(params_set, hash_string_by_number)

        %FetchedBeneficiaries{fetched_beneficiaries | params_set: consensus_params_set}

      {:error, reason} ->
        Logger.error(fn -> ["Could not fetch beneficiaries: ", inspect(reason)] end)

        error =
          case reason do
            %{code: code, message: message} -> %{code: code, message: message}
            _ -> %{code: -1, message: inspect(reason)}
          end

        errors =
          Enum.map(hash_string_by_number, fn {number, _} when is_integer(number) ->
            Map.put(error, :data, %{block_number: number})
          end)

        %FetchedBeneficiaries{errors: errors}

      :ignore ->
        %FetchedBeneficiaries{}
    end
  end

  defp consensus_params_set(params_set, hash_string_by_number) do
    params_set
    |> Enum.filter(fn %{block_number: block_number, block_hash: block_hash_string}
                      when is_integer(block_number) and is_binary(block_hash_string) ->
      case Map.fetch!(hash_string_by_number, block_number) do
        ^block_hash_string ->
          true

        other_block_hash_string ->
          Logger.debug(fn ->
            [
              "fetch beneficiaries reported block number (",
              to_string(block_number),
              ") maps to different (",
              other_block_hash_string,
              ") block hash than the one from getBlock (",
              block_hash_string,
              "). A reorg has occurred."
            ]
          end)

          false
      end
    end)
    |> Enum.into(MapSet.new())
  end

  defp add_gas_payments(beneficiaries, transactions, blocks) do
    transactions_by_block_number = Enum.group_by(transactions, & &1.block_number)

    Enum.map(beneficiaries, fn beneficiary ->
      case beneficiary.address_type do
        :validator ->
          block_hash = beneficiary.block_hash

          block = find_block(blocks, block_hash)

          block_miner_hash = block.miner_hash

          {:ok, block_miner} = Chain.string_to_address_hash(block_miner_hash)
          %{payout_key: block_miner_payout_address} = Reward.get_validator_payout_key_by_mining(block_miner)

          reward_with_gas(block_miner_payout_address, beneficiary, transactions_by_block_number)

        _ ->
          beneficiary
      end
    end)
  end

  defp reward_with_gas(block_miner_payout_address, beneficiary, transactions_by_block_number) do
    {:ok, beneficiary_address} = Chain.string_to_address_hash(beneficiary.address_hash)

    "0x" <> minted_hex = beneficiary.reward
    {minted, _} = if minted_hex == "", do: {0, ""}, else: Integer.parse(minted_hex, 16)

    if block_miner_payout_address && beneficiary_address.bytes == block_miner_payout_address.bytes do
      gas_payment = gas_payment(beneficiary, transactions_by_block_number)

      %{beneficiary | reward: minted + gas_payment}
    else
      %{beneficiary | reward: minted}
    end
  end

  defp find_block(blocks, block_hash) do
    blocks
    |> Enum.filter(fn block -> block.hash == block_hash end)
    |> Enum.at(0)
  end

  defp gas_payment(transactions) when is_list(transactions) do
    transactions
    |> Stream.map(&(&1.gas_used * &1.gas_price))
    |> Enum.sum()
  end

  defp gas_payment(%{block_number: block_number}, transactions_by_block_number)
       when is_map(transactions_by_block_number) do
    case Map.fetch(transactions_by_block_number, block_number) do
      {:ok, transactions} -> gas_payment(transactions)
      :error -> 0
    end
  end

  # `fetched_balance_block_number` is needed for the `CoinBalanceFetcher`, but should not be used for `import` because the
  # balance is not known yet.
  defp pop_address_hash_to_fetched_balance_block_number(options) do
    {address_hash_fetched_balance_block_number_pairs, import_options} =
      get_and_update_in(options, [:addresses, :params, Access.all()], &pop_hash_fetched_balance_block_number/1)

    address_hash_to_fetched_balance_block_number = Map.new(address_hash_fetched_balance_block_number_pairs)

    {address_hash_to_fetched_balance_block_number, import_options}
  end

  defp pop_hash_fetched_balance_block_number(
         %{
           fetched_coin_balance_block_number: fetched_coin_balance_block_number,
           hash: hash
         } = address_params
       ) do
    {{hash, fetched_coin_balance_block_number}, Map.delete(address_params, :fetched_coin_balance_block_number)}
  end
end<|MERGE_RESOLUTION|>--- conflicted
+++ resolved
@@ -180,11 +180,10 @@
                transactions: %{params: transactions_with_receipts}
              }
            ) do
-<<<<<<< HEAD
       if Enum.at(range_list, 0) != Enum.at(range_list, -1) do
         Logger.info(["### fetch_and_import_range FINISHED ", inspect(range), " ###"])
       end
-=======
+
       Task.async(fn ->
         %FetchedBeneficiaries{params_set: beneficiary_params_set, errors: beneficiaries_errors} =
           fetch_beneficiaries(blocks, json_rpc_named_arguments)
@@ -237,7 +236,6 @@
 
         update_addresses_cache(inserted_from_rewards[:addresses])
       end)
->>>>>>> aee923c8
 
       result = {:ok, %{inserted: inserted, errors: blocks_errors}}
       update_block_cache(inserted[:blocks])
