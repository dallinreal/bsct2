--- conflicted
+++ resolved
@@ -96,15 +96,7 @@
 
 ## Memory Usage
 
-<<<<<<< HEAD
-The work queues for building the index of all blocks, balances (coin and token), and internal transactions can grow quite large.   By default, the soft-limit is 1 GiB, which can be changed in `config/config.exs`:
-
-```
-config :indexer, memory_limit: 2 <<< 30
-```
-=======
 The work queues for building the index of all blocks, balances (coin and token), and internal transactions can grow quite large.   By default, the soft-limit is 1 GiB, which can be changed by setting `INDEXER_MEMORY_LIMIT` environment variable https://docs.blockscout.com/for-developers/developer-faqs/how-do-i-update-memory-consumption-to-fix-indexer-memory-errors#updating-memory-consumption.
->>>>>>> fd72a364
 
 Memory usage is checked once per minute.  If the soft-limit is reached, the shrinkable work queues will shed half their load.  The shed load will be restored from the database, the same as when a restart of the server occurs, so rebuilding the work queue will be slower, but use less memory.
 
