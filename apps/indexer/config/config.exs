--- conflicted
+++ resolved
@@ -31,11 +31,7 @@
 config :indexer,
   block_transformer: block_transformer,
   ecto_repos: [Explorer.Repo],
-<<<<<<< HEAD
-  metadata_updater_days_interval: 2,
-=======
   metadata_updater_days_interval: 1,
->>>>>>> 2bad163b
   # bytes
   memory_limit: 42 <<< 30,
   first_block: System.get_env("FIRST_BLOCK") || 0
