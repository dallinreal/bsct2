--- conflicted
+++ resolved
@@ -18,13 +18,9 @@
   database: database,
   hostname: hostname,
   url: System.get_env("DATABASE_URL"),
-<<<<<<< HEAD
-  pool_size: String.to_integer(System.get_env("POOL_SIZE", "50")),
+  pool_size: pool_size,
   timeout: :timer.seconds(80),
   queue_target: 2000
-=======
-  pool_size: pool_size,
-  timeout: :timer.seconds(80)
 
 database_api = if System.get_env("DATABASE_READ_ONLY_API_URL"), do: nil, else: database
 hostname_api = if System.get_env("DATABASE_READ_ONLY_API_URL"), do: nil, else: hostname
@@ -41,7 +37,6 @@
   url: database_api_url,
   pool_size: pool_size_api,
   timeout: :timer.seconds(80)
->>>>>>> 98b0b69c
 
 config :explorer, Explorer.Tracer, env: "dev", disabled?: true
 
