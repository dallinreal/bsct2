defmodule Explorer.Mixfile do
  use Mix.Project

  def project do
    [
      aliases: aliases(Mix.env()),
      app: :explorer,
      build_path: "../../_build",
      config_path: "../../config/config.exs",
      deps: deps(),
      deps_path: "../../deps",
      description: "Read-access to indexed block chain data.",
      dialyzer: [
        plt_add_deps: :transitive,
        plt_add_apps: ~w(ex_unit mix)a,
        ignore_warnings: "../../.dialyzer-ignore"
      ],
      elixir: "~> 1.13",
      elixirc_paths: elixirc_paths(Mix.env()),
      lockfile: "../../mix.lock",
      package: package(),
      preferred_cli_env: [
        credo: :test,
        dialyzer: :test
      ],
      start_permanent: Mix.env() == :prod,
      version: "4.1.7",
      xref: [exclude: [BlockScoutWeb.WebRouter.Helpers]]
    ]
  end

  # Configuration for the OTP application.
  #
  # Type `mix help compile.app` for more information.
  def application do
    [
      mod: {Explorer.Application, []},
      extra_applications: extra_applications()
    ]
  end

  # Specifies which paths to compile per environment.
  defp elixirc_paths(:test), do: ["test/support" | elixirc_paths()]
  defp elixirc_paths(_), do: elixirc_paths()
  defp elixirc_paths, do: ["lib"]

  defp extra_applications,
    do: [
      :logger,
      :mix,
      :runtime_tools,
      :tesla
    ]

  # Specifies your project dependencies.
  #
  # Type `mix help deps` for examples and options.
  defp deps do
    [
<<<<<<< HEAD
      {:bamboo, "~> 2.2.0"},
      {:mime, "~> 1.4"},
      {:bcrypt_elixir, "~> 1.0"},
=======
      {:bcrypt_elixir, "~> 3.0"},
>>>>>>> 9e867947
      # benchmark optimizations
      {:benchee, "~> 1.1.0", only: :test},
      # CSV output for benchee
      {:benchee_csv, "~> 1.0.0", only: :test},
      {:bypass, "~> 2.1", only: :test},
      {:briefly, "~> 0.4", github: "CargoSense/briefly"},
      {:comeonin, "~> 5.3"},
      {:credo, "~> 1.5", only: :test, runtime: false},
      # For Absinthe to load data in batches
      {:dataloader, "~> 1.0.0"},
      {:decimal, "~> 2.0"},
      {:dialyxir, "~> 1.1", only: [:dev, :test], runtime: false},
      # `override: true` for `ex_machina` compatibility
      {:ecto, "~> 3.3", override: true},
      # Storing blockchain data and derived data in PostgreSQL.
      {:ecto_sql, "~> 3.3"},
      # {:eth, git: "https://github.com/blockscout/eth.git", branch: "xdai"},
      # JSONRPC access to query smart contracts
      {:ethereum_jsonrpc, in_umbrella: true},
      # Data factory for testing
      {:ex_machina, "~> 2.3", only: [:test]},
      {:exvcr, "~> 0.10", only: :test},
      {:httpoison, "~> 1.6"},
      {:jason, "~> 1.3"},
      {:junit_formatter, ">= 0.0.0", only: [:test], runtime: false},
      # Log errors and application output to separate files
      {:logger_file_backend, "~> 0.0.10"},
      {:math, "~> 0.7.0"},
      {:mock, "~> 0.3.0", only: [:test], runtime: false},
      {:mox, "~> 1.0", only: [:test]},
      {:phoenix_html, "== 3.0.4"},
      {:poison, "~> 4.0.0"},
      {:nimble_csv, "~> 1.1"},
      {:postgrex, ">= 0.0.0"},
      # For compatibility with `prometheus_process_collector`, which hasn't been updated yet
      {:prometheus, "~> 4.0", override: true},
      # Prometheus metrics for query duration
      {:prometheus_ecto, "~> 1.4.3"},
      # bypass optional dependency
      {:plug_cowboy, "~> 2.2", only: [:dev, :test]},
      {:que, "~> 0.10.1"},
      {:sobelow, ">= 0.7.0", only: [:dev, :test], runtime: false},
      # Tracing
      {:spandex, "~> 3.0"},
      # `:spandex` integration with Datadog
      {:spandex_datadog, "~> 1.0"},
      # `:spandex` tracing of `:ecto`
      {:spandex_ecto, "~> 0.7.0"},
      # Attach `:prometheus_ecto` to `:ecto`
      {:telemetry, "~> 0.4.3"},
      # `Timex.Duration` for `Explorer.Counters.AverageBlockTime.average_block_time/0`
      {:timex, "~> 3.7.1"},
      {:con_cache, "~> 1.0"},
      {:tesla, "~> 1.4.4"},
      {:cbor, "~> 1.0"},
      {:sentry, "~> 8.0"}
    ]
  end

  # Aliases are shortcuts or tasks specific to the current project.
  # For example, to create, migrate and run the seeds file at once:
  #
  #     $ mix ecto.setup
  #
  # See the documentation for `Mix` for more info on aliases.
  defp aliases(env) do
    [
      "ecto.setup": ["ecto.create", "ecto.migrate", "run priv/repo/seeds.exs"],
      "ecto.reset": ["ecto.drop", "ecto.setup"],
      test: ["ecto.create --quiet", "ecto.migrate", "test --no-start"]
    ] ++ env_aliases(env)
  end

  defp env_aliases(:dev), do: []

  defp env_aliases(_env) do
    [compile: "compile --warnings-as-errors"]
  end

  defp package do
    [
      maintainers: ["Blockscout"],
      licenses: ["GPL 3.0"],
      links: %{"GitHub" => "https://github.com/blockscout/blockscout"}
    ]
  end
end<|MERGE_RESOLUTION|>--- conflicted
+++ resolved
@@ -57,13 +57,9 @@
   # Type `mix help deps` for examples and options.
   defp deps do
     [
-<<<<<<< HEAD
       {:bamboo, "~> 2.2.0"},
       {:mime, "~> 1.4"},
-      {:bcrypt_elixir, "~> 1.0"},
-=======
       {:bcrypt_elixir, "~> 3.0"},
->>>>>>> 9e867947
       # benchmark optimizations
       {:benchee, "~> 1.1.0", only: :test},
       # CSV output for benchee
