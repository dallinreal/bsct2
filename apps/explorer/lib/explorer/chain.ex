--- conflicted
+++ resolved
@@ -5813,7 +5813,6 @@
     |> Repo.one()
   end
 
-<<<<<<< HEAD
   def moon_token?(contract_address) do
     reddit_token?(contract_address, :moon_token_addresses)
   end
@@ -5845,7 +5844,9 @@
       end)
     else
       false
-=======
+    end
+  end
+
   defp from_period(options) do
     case Timex.parse(Keyword.get(options, :from_period), "{YYYY}-{0M}-{0D}") do
       {:ok, from_period} ->
@@ -5863,7 +5864,6 @@
 
       _ ->
         nil
->>>>>>> a504e1a4
     end
   end
 end