--- conflicted
+++ resolved
@@ -4188,18 +4188,22 @@
     end
   end
 
-  def get_address_verified_twin_contract(%Explorer.Chain.Hash{} = address_hash) do
-    with target_address <- Repo.get(Address, address_hash),
-         false <- is_nil(target_address),
-         %{contract_code: %Chain.Data{bytes: contract_code_bytes}} <- target_address do
-      target_address_hash = target_address.hash
-
-<<<<<<< HEAD
-      contract_code_md5 =
-        Base.encode16(:crypto.hash(:md5, "\\x" <> Base.encode16(contract_code_bytes, case: :lower)),
-          case: :lower
-        )
-=======
+  def get_address_verified_twin_contract(address_hash) do
+    case Repo.get(Address, address_hash) do
+      nil ->
+        %{:verified_contract => nil, :additional_sources => nil}
+
+      target_address ->
+        target_address_hash = target_address.hash
+        contract_code = target_address.contract_code
+
+        case contract_code do
+          %Chain.Data{bytes: contract_code_bytes} ->
+            contract_code_md5 =
+              Base.encode16(:crypto.hash(:md5, "\\x" <> Base.encode16(contract_code_bytes, case: :lower)),
+                case: :lower
+              )
+
             verified_contract_twin_query =
               from(
                 smart_contract in SmartContract,
@@ -4208,32 +4212,21 @@
                 select: smart_contract,
                 limit: 1
               )
->>>>>>> 0e8381d1
-
-      verified_contract_twin_query =
-        from(
-          address in Address,
-          inner_join: smart_contract in SmartContract,
-          on: address.hash == smart_contract.address_hash,
-          where: fragment("md5(contract_code::text)") == ^contract_code_md5,
-          where: address.hash != ^target_address_hash,
-          select: smart_contract,
-          limit: 1
-        )
-
-      verified_contract_twin =
-        verified_contract_twin_query
-        |> Repo.one(timeout: 10_000)
-
-      verified_contract_twin_additional_sources = get_contract_additional_sources(verified_contract_twin)
-
-      %{
-        :verified_contract => verified_contract_twin,
-        :additional_sources => verified_contract_twin_additional_sources
-      }
-    else
-      _ ->
-        %{:verified_contract => nil, :additional_sources => nil}
+
+            verified_contract_twin =
+              verified_contract_twin_query
+              |> Repo.one(timeout: 10_000)
+
+            verified_contract_twin_additional_sources = get_contract_additional_sources(verified_contract_twin)
+
+            %{
+              :verified_contract => verified_contract_twin,
+              :additional_sources => verified_contract_twin_additional_sources
+            }
+
+          _ ->
+            %{:verified_contract => nil, :additional_sources => nil}
+        end
     end
   end
 
