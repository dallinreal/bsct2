--- conflicted
+++ resolved
@@ -7123,29 +7123,6 @@
     end
   end
 
-<<<<<<< HEAD
-  @doc """
-  It is used by `totalfees` API endpoint of `stats` module for retrieving of total fee per day
-  """
-  @spec get_total_fees_per_day(String.t()) :: {:ok, non_neg_integer() | nil} | {:error, String.t()}
-  def get_total_fees_per_day(date_string) do
-    case Date.from_iso8601(date_string) do
-      {:ok, date} ->
-        query =
-          from(
-            tx_stats in TransactionStats,
-            where: tx_stats.date == ^date,
-            select: tx_stats.total_fee
-          )
-
-        total_fees = Repo.one(query)
-        {:ok, total_fees}
-
-      _ ->
-        {:error, "An incorrect input date provided. It should be in ISO 8601 format (yyyy-mm-dd)."}
-    end
-  end
-
   @spec amb_xdai_tx?(Address.t()) :: boolean()
   def amb_xdai_tx?(hash) do
     # "0x59a9a802" - TokensBridgingInitiated(address indexed token, address indexed sender, uint256 value, bytes32 indexed messageId)
@@ -7166,8 +7143,6 @@
     end
   end
 
-=======
->>>>>>> d90ddef1
   @spec get_token_transfer_type(TokenTransfer.t()) ::
           :token_burning | :token_minting | :token_spawning | :token_transfer
   def get_token_transfer_type(transfer) do
