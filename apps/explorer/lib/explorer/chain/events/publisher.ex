--- conflicted
+++ resolved
@@ -23,19 +23,16 @@
   @max_payload 7500
 
   defp send_data(event_type) do
-<<<<<<< HEAD
     payload = encode_payload({:chain_event, event_type})
 
     if byte_size(payload) < @max_payload do
       @sender.send_notify(payload)
     end
-=======
-    sender().send_data(event_type)
+    #sender().send_data(event_type)
   end
 
   defp sender do
     Application.get_env(:explorer, :realtime_events_sender)
->>>>>>> 813d42a0
   end
 
   # The :catchup type of event is not being consumed right now.
@@ -44,20 +41,17 @@
   defp send_data(_event_type, :catchup, _event_data), do: :ok
 
   defp send_data(event_type, broadcast_type, event_data) do
-<<<<<<< HEAD
     payload = encode_payload({:chain_event, event_type, broadcast_type, event_data})
 
     if byte_size(payload) < @max_payload do
       @sender.send_notify(payload)
     end
+    #    sender().send_data(event_type, broadcast_type, event_data)
   end
 
   defp encode_payload(payload) do
     payload
     |> :erlang.term_to_binary([:compressed])
     |> Base.encode64()
-=======
-    sender().send_data(event_type, broadcast_type, event_data)
->>>>>>> 813d42a0
   end
 end