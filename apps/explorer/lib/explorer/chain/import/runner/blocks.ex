--- conflicted
+++ resolved
@@ -135,15 +135,11 @@
 
     contract_address_hashes_and_token_ids = repo.all(query)
 
-<<<<<<< HEAD
-    res = Tokens.acquire_contract_address_tokens(repo, contract_address_hashes)
+    res = Tokens.acquire_contract_address_tokens(repo, contract_address_hashes_and_token_ids)
 
     Logger.info(["### Blocks acquire_contract_address_tokens FINISHED ###"])
 
     res
-=======
-    Tokens.acquire_contract_address_tokens(repo, contract_address_hashes_and_token_ids)
->>>>>>> c8b3d281
   end
 
   defp fork_transactions(%{
@@ -494,35 +490,9 @@
          %{timeout: timeout} = options
        )
        when is_list(deleted_address_current_token_balances) do
-<<<<<<< HEAD
     Logger.info(["### Blocks derive_address_current_token_balances started ###"])
 
-    initial_query =
-      from(tb in Address.TokenBalance,
-        select: %{
-          address_hash: tb.address_hash,
-          token_contract_address_hash: tb.token_contract_address_hash,
-          block_number: max(tb.block_number)
-        },
-        group_by: [tb.address_hash, tb.token_contract_address_hash]
-      )
-
-    final_query =
-      Enum.reduce(deleted_address_current_token_balances, initial_query, fn %{
-                                                                              address_hash: address_hash,
-                                                                              token_contract_address_hash:
-                                                                                token_contract_address_hash
-                                                                            },
-                                                                            acc_query ->
-        from(tb in acc_query,
-          or_where:
-            tb.address_hash == ^address_hash and
-              tb.token_contract_address_hash == ^token_contract_address_hash
-        )
-      end)
-=======
     final_query = derive_address_current_token_balances_grouped_query(deleted_address_current_token_balances)
->>>>>>> c8b3d281
 
     new_current_token_balance_query =
       from(new_current_token_balance in subquery(final_query),
