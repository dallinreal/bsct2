defmodule Explorer.Chain.Import.Stage.AddressReferencing do
  @moduledoc """
  Imports any tables that reference `t:Explorer.Chain.Address.t/0` and that were imported by
  `Explorer.Chain.Import.Stage.Addresses`.
  """

  alias Explorer.Chain.Import.{Runner, Stage}

  @behaviour Stage

  @impl Stage
  def runners,
    do: [
<<<<<<< HEAD
      # Runner.Address.CoinBalances,
      Runner.StakingPools,
      Runner.StakingPoolsDelegators
      # Runner.Address.CoinBalancesDaily
=======
      Runner.Address.CoinBalances,
      Runner.Blocks,
      Runner.Address.CoinBalancesDaily
>>>>>>> 4b303c49
    ]

  @impl Stage
  def multis(runner_to_changes_list, options) do
    Stage.split_multis(runners(), runner_to_changes_list, options)
  end
end<|MERGE_RESOLUTION|>--- conflicted
+++ resolved
@@ -4,23 +4,15 @@
   `Explorer.Chain.Import.Stage.Addresses`.
   """
 
-  alias Explorer.Chain.Import.{Runner, Stage}
+  alias Explorer.Chain.Import.Stage
 
   @behaviour Stage
 
   @impl Stage
   def runners,
     do: [
-<<<<<<< HEAD
       # Runner.Address.CoinBalances,
-      Runner.StakingPools,
-      Runner.StakingPoolsDelegators
       # Runner.Address.CoinBalancesDaily
-=======
-      Runner.Address.CoinBalances,
-      Runner.Blocks,
-      Runner.Address.CoinBalancesDaily
->>>>>>> 4b303c49
     ]
 
   @impl Stage
