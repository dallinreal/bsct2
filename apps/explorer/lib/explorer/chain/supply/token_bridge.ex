--- conflicted
+++ resolved
@@ -62,12 +62,7 @@
     total_market_cap_from_token_bridge = token_bridge_market_cap(%{usd_value: usd_value})
     total_market_cap_from_omni = total_market_cap_from_omni_bridge()
 
-<<<<<<< HEAD
-    if Decimal.cmp(total_market_cap_from_token_bridge, 0) == :gt &&
-         Decimal.cmp(total_market_cap_from_omni, 0) == :gt do
-=======
     if Decimal.compare(total_market_cap_from_omni, 0) == :gt do
->>>>>>> 2455dfa9
       Decimal.add(total_market_cap_from_token_bridge, total_market_cap_from_omni)
     else
       Decimal.new(0)
