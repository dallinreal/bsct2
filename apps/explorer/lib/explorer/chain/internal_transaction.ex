defmodule Explorer.Chain.InternalTransaction do
  @moduledoc "Models internal transactions."

  use Explorer.Schema

  alias Explorer.Chain.{Address, Gas, Hash, Transaction, Wei}
  alias Explorer.Chain.InternalTransaction.{CallType, Type}

  @typedoc """
  * `call_type` - the type of call.  `nil` when `type` is not `:call`.
  * `error` - error message when `:call` `type` errors
  * `from_address` - the source of the `value`
  * `from_address_hash` - hash of the source of the `value`
  * `gas` - the amount of gas allowed
  * `gas_used` - the amount of gas used.  `nil` when a call errors.
  * `index` - the index of this internal transaction inside the `transaction`
  * `input` - input bytes to the call
  * `output` - output bytes from the call.  `nil` when a call errors.
  * `to_address` - the sink of the `value`
  * `to_address_hash` - hash of the sink of the `value`
  * `trace_address` - list of traces
  * `transaction` - transaction in which this transaction occured
  * `transaction_id` - foreign key for `transaction`
  * `type` - type of internal transaction
  * `value` - value of transfered from `from_address` to `to_address`
  """
  @type t :: %__MODULE__{
          call_type: CallType.t() | nil,
          error: String.t(),
          from_address: %Ecto.Association.NotLoaded{} | Address.t(),
          from_address_hash: Hash.Truncated.t(),
          gas: Gas.t(),
          gas_used: Gas.t() | nil,
          index: non_neg_integer(),
          input: String.t(),
          output: String.t() | nil,
          to_address: %Ecto.Association.NotLoaded{} | Address.t(),
          to_address_hash: Hash.Truncated.t(),
          trace_address: [non_neg_integer()],
          transaction: %Ecto.Association.NotLoaded{} | Transaction.t(),
          transaction_hash: Explorer.Chain.Hash.t(),
          type: Type.t(),
          value: Wei.t()
        }

  schema "internal_transactions" do
    field(:call_type, CallType)
    field(:created_contract_code, :string)
    field(:error, :string)
    field(:gas, :decimal)
    field(:gas_used, :decimal)
    field(:index, :integer)
    field(:init, :string)
    field(:input, :string)
    field(:output, :string)
    field(:trace_address, {:array, :integer})
<<<<<<< HEAD
    field(:type, Type)
    field(:value, :decimal)
=======
    field(:value, Wei)
>>>>>>> 025bec42

    timestamps()

    belongs_to(
      :created_contract_address,
      Address,
      foreign_key: :created_contract_address_hash,
      references: :hash,
      type: Hash.Truncated
    )

    belongs_to(
      :from_address,
      Address,
      foreign_key: :from_address_hash,
      references: :hash,
      type: Hash.Truncated
    )

    belongs_to(
      :to_address,
      Address,
      foreign_key: :to_address_hash,
      references: :hash,
      type: Hash.Truncated
    )

    belongs_to(:transaction, Transaction, foreign_key: :transaction_hash, references: :hash, type: Hash.Full)
  end

  @doc """
  Validates that the `attrs` are valid.

  `:create` type traces generated when a contract is created are valid.  `created_contract_address_hash`,
  `from_address_hash`, and `transaction_hash` are converted to `t:Explorer.Chain.Hash.t/0`, and `type` is converted to
  `t:Explorer.Chain.InternalTransaction.Type.t/0`

      iex> changeset = Explorer.Chain.InternalTransaction.changeset(
      ...>   %Explorer.Chain.InternalTransaction{},
      ...>   %{
      ...>     created_contract_address_hash: "0xffc87239eb0267bc3ca2cd51d12fbf278e02ccb4",
      ...>     created_contract_code: "0x606060405260043610610062576000357c0100000000000000000000000000000000000000000000000000000000900463ffffffff1680630900f01014610067578063445df0ac146100a05780638da5cb5b146100c9578063fdacd5761461011e575b600080fd5b341561007257600080fd5b61009e600480803573ffffffffffffffffffffffffffffffffffffffff16906020019091905050610141565b005b34156100ab57600080fd5b6100b3610224565b6040518082815260200191505060405180910390f35b34156100d457600080fd5b6100dc61022a565b604051808273ffffffffffffffffffffffffffffffffffffffff1673ffffffffffffffffffffffffffffffffffffffff16815260200191505060405180910390f35b341561012957600080fd5b61013f600480803590602001909190505061024f565b005b60008060009054906101000a900473ffffffffffffffffffffffffffffffffffffffff1673ffffffffffffffffffffffffffffffffffffffff163373ffffffffffffffffffffffffffffffffffffffff161415610220578190508073ffffffffffffffffffffffffffffffffffffffff1663fdacd5766001546040518263ffffffff167c010000000000000000000000000000000000000000000000000000000002815260040180828152602001915050600060405180830381600087803b151561020b57600080fd5b6102c65a03f1151561021c57600080fd5b5050505b5050565b60015481565b6000809054906101000a900473ffffffffffffffffffffffffffffffffffffffff1681565b6000809054906101000a900473ffffffffffffffffffffffffffffffffffffffff1673ffffffffffffffffffffffffffffffffffffffff163373ffffffffffffffffffffffffffffffffffffffff1614156102ac57806001819055505b505600a165627a7a72305820a9c628775efbfbc17477a472413c01ee9b33881f550c59d21bee9928835c854b0029",
      ...>     from_address_hash: "0xe8ddc5c7a2d2f0d7a9798459c0104fdf5e987aca",
      ...>     gas: 4597044,
      ...>     gas_used: 166651,
      ...>     index: 0,
      ...>     init: "0x6060604052341561000f57600080fd5b336000806101000a81548173ffffffffffffffffffffffffffffffffffffffff021916908373ffffffffffffffffffffffffffffffffffffffff1602179055506102db8061005e6000396000f300606060405260043610610062576000357c0100000000000000000000000000000000000000000000000000000000900463ffffffff1680630900f01014610067578063445df0ac146100a05780638da5cb5b146100c9578063fdacd5761461011e575b600080fd5b341561007257600080fd5b61009e600480803573ffffffffffffffffffffffffffffffffffffffff16906020019091905050610141565b005b34156100ab57600080fd5b6100b3610224565b6040518082815260200191505060405180910390f35b34156100d457600080fd5b6100dc61022a565b604051808273ffffffffffffffffffffffffffffffffffffffff1673ffffffffffffffffffffffffffffffffffffffff16815260200191505060405180910390f35b341561012957600080fd5b61013f600480803590602001909190505061024f565b005b60008060009054906101000a900473ffffffffffffffffffffffffffffffffffffffff1673ffffffffffffffffffffffffffffffffffffffff163373ffffffffffffffffffffffffffffffffffffffff161415610220578190508073ffffffffffffffffffffffffffffffffffffffff1663fdacd5766001546040518263ffffffff167c010000000000000000000000000000000000000000000000000000000002815260040180828152602001915050600060405180830381600087803b151561020b57600080fd5b6102c65a03f1151561021c57600080fd5b5050505b5050565b60015481565b6000809054906101000a900473ffffffffffffffffffffffffffffffffffffffff1681565b6000809054906101000a900473ffffffffffffffffffffffffffffffffffffffff1673ffffffffffffffffffffffffffffffffffffffff163373ffffffffffffffffffffffffffffffffffffffff1614156102ac57806001819055505b505600a165627a7a72305820a9c628775efbfbc17477a472413c01ee9b33881f550c59d21bee9928835c854b0029",
      ...>     trace_address: [],
      ...>     transaction_hash: "0x3a3eb134e6792ce9403ea4188e5e79693de9e4c94e499db132be086400da79e6",
      ...>     type: "create",
      ...>     value: 0
      ...>   }
      ...> )
      iex> changeset.valid?
      true
      iex> changeset.changes.created_contract_address_hash
      %Explorer.Chain.Hash{
        byte_count: 20,
        bytes: <<255, 200, 114, 57, 235, 2, 103, 188, 60, 162, 205, 81, 209, 47, 191, 39, 142, 2, 204, 180>>
      }
      iex> changeset.changes.from_address_hash
      %Explorer.Chain.Hash{
        byte_count: 20,
        bytes: <<232, 221, 197, 199, 162, 210, 240, 215, 169, 121, 132, 89, 192, 16, 79, 223, 94, 152, 122, 202>>
      }
      iex> changeset.changes.transaction_hash
      %Explorer.Chain.Hash{
        byte_count: 32,
        bytes: <<58, 62, 177, 52, 230, 121, 44, 233, 64, 62, 164, 24, 142, 94, 121, 105, 61, 233, 228, 201, 78, 73, 157,
                177, 50, 190, 8, 100, 0, 218, 121, 230>>
      }
      iex> changeset.changes.type
      :create

  `:create` type can fail due to a Bad Instruction in the `init`, but these need to be valid, so we can display the
  failures.  `to_address_hash` is converted to `t:Explorer.Chain.Hash.t/0`.

      iex> changeset = Explorer.Chain.InternalTransaction.changeset(
      ...>   %Explorer.Chain.InternalTransaction{},
      ...>   %{
      ...>     error: "Bad instruction",
      ...>     from_address_hash: "0x78a42d3705fb3c26a4b54737a784bf064f0815fb",
      ...>     gas: 3946728,
      ...>     index: 0,
      ...>     init: "0x4bb278f3",
      ...>     trace_address: [],
      ...>     transaction_hash: "0x3c624bb4852fb5e35a8f45644cec7a486211f6ba89034768a2b763194f22f97d",
      ...>     type: "create",
      ...>     value: 0
      ...>   }
      iex> )
      iex> changeset.valid?
      true
      iex> changeset.changes.from_address_hash
      %Explorer.Chain.Hash{
        byte_count: 20,
        bytes: <<120, 164, 45, 55, 5, 251, 60, 38, 164, 181, 71, 55, 167, 132, 191, 6, 79, 8, 21, 251>>
      }

  `:call` type traces are generated when a method in a contrat is call.

      iex> changeset = Explorer.Chain.InternalTransaction.changeset(
      ...>   %Explorer.Chain.InternalTransaction{},
      ...>   %{
      ...>     call_type: "call",
      ...>     from_address_hash: "0xe8ddc5c7a2d2f0d7a9798459c0104fdf5e987aca",
      ...>     gas: 4677320,
      ...>     gas_used: 27770,
      ...>     index: 0,
      ...>     output: "0x",
      ...>     to_address_hash: "0x8bf38d4764929064f2d4d3a56520a76ab3df415b",
      ...>     trace_address: [],
      ...>     transaction_hash: "0x3a3eb134e6792ce9403ea4188e5e79693de9e4c94e499db132be086400da79e6",
      ...>     type: "call",
      ...>     value: 0
      ...>   }
      ...> )
      iex> changeset.valid?
      true

  `:call` type traces can also fail, in which case it will be reverted.

      iex> changeset = Explorer.Chain.InternalTransaction.changeset(
      ...>   %Explorer.Chain.InternalTransaction{},
      ...>   %{
      ...>     call_type: "call",
      ...>     error: "Reverted",
      ...>     from_address_hash: "0xc9266e6fdf5182dc47d27e0dc32bdff9e4cd2e32",
      ...>     gas: 7578728,
      ...>     index: 0,
      ...>     to_address_hash: "0xfdca0da4158740a93693441b35809b5bb463e527",
      ...>     trace_address: [],
      ...>     transaction_hash: "0xcd7c15dbbc797722bef6e1d551edfd644fc7f4fb2ccd6a7947b2d1ade9ed140b",
      ...>     type: "call",
      ...>     value: 10000000000000000
      ...>   }
      ...> )
      iex> changeset.valid?
      true

  Failed `:call`s are not allowed to set `gas_used` or `output` because they are part of the successful `result` object
  in the Parity JSONRPC response.

      iex> changeset = Explorer.Chain.InternalTransaction.changeset(
      ...>   %Explorer.Chain.InternalTransaction{},
      ...>   %{
      ...>     call_type: "call",
      ...>     error: "Reverted",
      ...>     from_address_hash: "0xc9266e6fdf5182dc47d27e0dc32bdff9e4cd2e32",
      ...>     gas: 7578728,
      ...>     gas_used: 7578727,
      ...>     index: 0,
      ...>     output: "0x",
      ...>     to_address_hash: "0xfdca0da4158740a93693441b35809b5bb463e527",
      ...>     trace_address: [],
      ...>     transaction_hash: "0xcd7c15dbbc797722bef6e1d551edfd644fc7f4fb2ccd6a7947b2d1ade9ed140b",
      ...>     type: "call",
      ...>     value: 10000000000000000
      ...>   }
      ...> )
      iex> changeset.valid?
      false
      iex> changeset.errors
      [
        output: {"can't be present for failed call", []},
        gas_used: {"can't be present for failed call", []}
      ]

  Likewise, successful `:call`s require `gas_used` and `output` to be set.

      iex> changeset = Explorer.Chain.InternalTransaction.changeset(
      ...>   %Explorer.Chain.InternalTransaction{},
      ...>   %{
      ...>     call_type: "call",
      ...>     from_address_hash: "0xc9266e6fdf5182dc47d27e0dc32bdff9e4cd2e32",
      ...>     gas: 7578728,
      ...>     index: 0,
      ...>     to_address_hash: "0xfdca0da4158740a93693441b35809b5bb463e527",
      ...>     trace_address: [],
      ...>     transaction_hash: "0xcd7c15dbbc797722bef6e1d551edfd644fc7f4fb2ccd6a7947b2d1ade9ed140b",
      ...>     type: "call",
      ...>     value: 10000000000000000
      ...>   }
      ...> )
      iex> changeset.valid?
      false
      iex> changeset.errors
      [
        gas_used: {"can't be blank for successful call", [validation: :required]},
        output: {"can't be blank for successful call", [validation: :required]}
      ]

  For failed `:create`, `created_contract_code`, `created_contract_address_hash`, and `gas_used` are not allowed to be
  set because they come from `result` object, which shouldn't be returned from Parity.

      iex> changeset = Explorer.Chain.InternalTransaction.changeset(
      ...>   %Explorer.Chain.InternalTransaction{},
      ...>   %{
      ...>     created_contract_address_hash: "0xffc87239eb0267bc3ca2cd51d12fbf278e02ccb4",
      ...>     created_contract_code: "0x606060405260043610610062576000357c0100000000000000000000000000000000000000000000000000000000900463ffffffff1680630900f01014610067578063445df0ac146100a05780638da5cb5b146100c9578063fdacd5761461011e575b600080fd5b341561007257600080fd5b61009e600480803573ffffffffffffffffffffffffffffffffffffffff16906020019091905050610141565b005b34156100ab57600080fd5b6100b3610224565b6040518082815260200191505060405180910390f35b34156100d457600080fd5b6100dc61022a565b604051808273ffffffffffffffffffffffffffffffffffffffff1673ffffffffffffffffffffffffffffffffffffffff16815260200191505060405180910390f35b341561012957600080fd5b61013f600480803590602001909190505061024f565b005b60008060009054906101000a900473ffffffffffffffffffffffffffffffffffffffff1673ffffffffffffffffffffffffffffffffffffffff163373ffffffffffffffffffffffffffffffffffffffff161415610220578190508073ffffffffffffffffffffffffffffffffffffffff1663fdacd5766001546040518263ffffffff167c010000000000000000000000000000000000000000000000000000000002815260040180828152602001915050600060405180830381600087803b151561020b57600080fd5b6102c65a03f1151561021c57600080fd5b5050505b5050565b60015481565b6000809054906101000a900473ffffffffffffffffffffffffffffffffffffffff1681565b6000809054906101000a900473ffffffffffffffffffffffffffffffffffffffff1673ffffffffffffffffffffffffffffffffffffffff163373ffffffffffffffffffffffffffffffffffffffff1614156102ac57806001819055505b505600a165627a7a72305820a9c628775efbfbc17477a472413c01ee9b33881f550c59d21bee9928835c854b0029",
      ...>     error: "Bad instruction",
      ...>     from_address_hash: "0x78a42d3705fb3c26a4b54737a784bf064f0815fb",
      ...>     gas: 3946728,
      ...>     gas_used: 166651,
      ...>     index: 0,
      ...>     init: "0x4bb278f3",
      ...>     trace_address: [],
      ...>     transaction_hash: "0x3c624bb4852fb5e35a8f45644cec7a486211f6ba89034768a2b763194f22f97d",
      ...>     type: "create",
      ...>     value: 0
      ...>   }
      iex> )
      iex> changeset.valid?
      false
      iex> changeset.errors
      [
        gas_used: {"can't be present for failed create", []},
        created_contract_address_hash: {"can't be present for failed create", []},
        created_contract_code: {"can't be present for failed create", []}
      ]

  For successful `:create`,  `created_contract_code`, `created_contract_address_hash`, and `gas_used` are required.

      iex> changeset = Explorer.Chain.InternalTransaction.changeset(
      ...>   %Explorer.Chain.InternalTransaction{},
      ...>   %{
      ...>     from_address_hash: "0xe8ddc5c7a2d2f0d7a9798459c0104fdf5e987aca",
      ...>     gas: 4597044,
      ...>     index: 0,
      ...>     init: "0x6060604052341561000f57600080fd5b336000806101000a81548173ffffffffffffffffffffffffffffffffffffffff021916908373ffffffffffffffffffffffffffffffffffffffff1602179055506102db8061005e6000396000f300606060405260043610610062576000357c0100000000000000000000000000000000000000000000000000000000900463ffffffff1680630900f01014610067578063445df0ac146100a05780638da5cb5b146100c9578063fdacd5761461011e575b600080fd5b341561007257600080fd5b61009e600480803573ffffffffffffffffffffffffffffffffffffffff16906020019091905050610141565b005b34156100ab57600080fd5b6100b3610224565b6040518082815260200191505060405180910390f35b34156100d457600080fd5b6100dc61022a565b604051808273ffffffffffffffffffffffffffffffffffffffff1673ffffffffffffffffffffffffffffffffffffffff16815260200191505060405180910390f35b341561012957600080fd5b61013f600480803590602001909190505061024f565b005b60008060009054906101000a900473ffffffffffffffffffffffffffffffffffffffff1673ffffffffffffffffffffffffffffffffffffffff163373ffffffffffffffffffffffffffffffffffffffff161415610220578190508073ffffffffffffffffffffffffffffffffffffffff1663fdacd5766001546040518263ffffffff167c010000000000000000000000000000000000000000000000000000000002815260040180828152602001915050600060405180830381600087803b151561020b57600080fd5b6102c65a03f1151561021c57600080fd5b5050505b5050565b60015481565b6000809054906101000a900473ffffffffffffffffffffffffffffffffffffffff1681565b6000809054906101000a900473ffffffffffffffffffffffffffffffffffffffff1673ffffffffffffffffffffffffffffffffffffffff163373ffffffffffffffffffffffffffffffffffffffff1614156102ac57806001819055505b505600a165627a7a72305820a9c628775efbfbc17477a472413c01ee9b33881f550c59d21bee9928835c854b0029",
      ...>     trace_address: [],
      ...>     transaction_hash: "0x3a3eb134e6792ce9403ea4188e5e79693de9e4c94e499db132be086400da79e6",
      ...>     type: "create",
      ...>     value: 0
      ...>   }
      ...> )
      iex> changeset.valid?
      false
      iex> changeset.errors
      [
        created_contract_code: {"can't be blank for successful create", [validation: :required]},
        created_contract_address_hash: {"can't be blank for successful create", [validation: :required]},
        gas_used: {"can't be blank for successful create", [validation: :required]}
      ]

  For `:suicide`s, it looks like a simple value transfer between the addresses.

      iex> changeset = Explorer.Chain.InternalTransaction.changeset(
      ...>   %Explorer.Chain.InternalTransaction{},
      ...>   %{
      ...>     from_address_hash: "0xa7542d78b9a0be6147536887e0065f16182d294b",
      ...>     index: 1,
      ...>     to_address_hash: "0x59e2e9ecf133649b1a7efc731162ff09d29ca5a5",
      ...>     trace_address: [0],
      ...>     transaction_hash: "0xb012b8c53498c669d87d85ed90f57385848b86d3f44ed14b2784ec685d6fda98",
      ...>     type: "suicide",
      ...>     value: 0
      ...>   }
      ...> )
      iex> changeset.valid?
      true

  """
  def changeset(%__MODULE__{} = internal_transaction, attrs \\ %{}) do
    internal_transaction
    |> cast(attrs, ~w(type)a)
    |> validate_required(~w(type)a)
    |> type_changeset(attrs)
  end

  @doc """
  Extracts non-`nil` `t:Explorer.Chain.Address.t/0` `hash`es from fields

  * `created_contract_address_hash`
  * `from_address_hash`
  * `to_address_hash`

  For `:call` type internal transactions, `from_address_hash` and `to_address_hash` are set

      iex> %Ecto.Changeset{changes: changes, valid?: true} = Explorer.Chain.InternalTransaction.changeset(
      ...>   %Explorer.Chain.InternalTransaction{},
      ...>   %{
      ...>     call_type: "call",
      ...>     from_address_hash: "0xe8ddc5c7a2d2f0d7a9798459c0104fdf5e987aca",
      ...>     gas: 4677320,
      ...>     gas_used: 27770,
      ...>     index: 0,
      ...>     output: "0x",
      ...>     to_address_hash: "0x8bf38d4764929064f2d4d3a56520a76ab3df415b",
      ...>     trace_address: [],
      ...>     transaction_hash: "0x3a3eb134e6792ce9403ea4188e5e79693de9e4c94e499db132be086400da79e6",
      ...>     type: "call",
      ...>     value: 0
      ...>   }
      ...> )
      iex> address_hash_set = Explorer.Chain.InternalTransaction.changes_to_address_hash_set(changes)
      iex> changes.from_address_hash in address_hash_set
      true
      iex> changes.to_address_hash in address_hash_set
      true

  For `:create` type internal transactions, `created_contract_address_hash` and `from_address_hash` are set, but
  `to_address_hash` is not

      iex> %Ecto.Changeset{changes: changes, valid?: true} = Explorer.Chain.InternalTransaction.changeset(
      ...>   %Explorer.Chain.InternalTransaction{},
      ...>   %{
      ...>     created_contract_address_hash: "0xffc87239eb0267bc3ca2cd51d12fbf278e02ccb4",
      ...>     created_contract_code: "0x606060405260043610610062576000357c0100000000000000000000000000000000000000000000000000000000900463ffffffff1680630900f01014610067578063445df0ac146100a05780638da5cb5b146100c9578063fdacd5761461011e575b600080fd5b341561007257600080fd5b61009e600480803573ffffffffffffffffffffffffffffffffffffffff16906020019091905050610141565b005b34156100ab57600080fd5b6100b3610224565b6040518082815260200191505060405180910390f35b34156100d457600080fd5b6100dc61022a565b604051808273ffffffffffffffffffffffffffffffffffffffff1673ffffffffffffffffffffffffffffffffffffffff16815260200191505060405180910390f35b341561012957600080fd5b61013f600480803590602001909190505061024f565b005b60008060009054906101000a900473ffffffffffffffffffffffffffffffffffffffff1673ffffffffffffffffffffffffffffffffffffffff163373ffffffffffffffffffffffffffffffffffffffff161415610220578190508073ffffffffffffffffffffffffffffffffffffffff1663fdacd5766001546040518263ffffffff167c010000000000000000000000000000000000000000000000000000000002815260040180828152602001915050600060405180830381600087803b151561020b57600080fd5b6102c65a03f1151561021c57600080fd5b5050505b5050565b60015481565b6000809054906101000a900473ffffffffffffffffffffffffffffffffffffffff1681565b6000809054906101000a900473ffffffffffffffffffffffffffffffffffffffff1673ffffffffffffffffffffffffffffffffffffffff163373ffffffffffffffffffffffffffffffffffffffff1614156102ac57806001819055505b505600a165627a7a72305820a9c628775efbfbc17477a472413c01ee9b33881f550c59d21bee9928835c854b0029",
      ...>     from_address_hash: "0xe8ddc5c7a2d2f0d7a9798459c0104fdf5e987aca",
      ...>     gas: 4597044,
      ...>     gas_used: 166651,
      ...>     index: 0,
      ...>     init: "0x6060604052341561000f57600080fd5b336000806101000a81548173ffffffffffffffffffffffffffffffffffffffff021916908373ffffffffffffffffffffffffffffffffffffffff1602179055506102db8061005e6000396000f300606060405260043610610062576000357c0100000000000000000000000000000000000000000000000000000000900463ffffffff1680630900f01014610067578063445df0ac146100a05780638da5cb5b146100c9578063fdacd5761461011e575b600080fd5b341561007257600080fd5b61009e600480803573ffffffffffffffffffffffffffffffffffffffff16906020019091905050610141565b005b34156100ab57600080fd5b6100b3610224565b6040518082815260200191505060405180910390f35b34156100d457600080fd5b6100dc61022a565b604051808273ffffffffffffffffffffffffffffffffffffffff1673ffffffffffffffffffffffffffffffffffffffff16815260200191505060405180910390f35b341561012957600080fd5b61013f600480803590602001909190505061024f565b005b60008060009054906101000a900473ffffffffffffffffffffffffffffffffffffffff1673ffffffffffffffffffffffffffffffffffffffff163373ffffffffffffffffffffffffffffffffffffffff161415610220578190508073ffffffffffffffffffffffffffffffffffffffff1663fdacd5766001546040518263ffffffff167c010000000000000000000000000000000000000000000000000000000002815260040180828152602001915050600060405180830381600087803b151561020b57600080fd5b6102c65a03f1151561021c57600080fd5b5050505b5050565b60015481565b6000809054906101000a900473ffffffffffffffffffffffffffffffffffffffff1681565b6000809054906101000a900473ffffffffffffffffffffffffffffffffffffffff1673ffffffffffffffffffffffffffffffffffffffff163373ffffffffffffffffffffffffffffffffffffffff1614156102ac57806001819055505b505600a165627a7a72305820a9c628775efbfbc17477a472413c01ee9b33881f550c59d21bee9928835c854b0029",
      ...>     trace_address: [],
      ...>     transaction_hash: "0x3a3eb134e6792ce9403ea4188e5e79693de9e4c94e499db132be086400da79e6",
      ...>     type: "create",
      ...>     value: 0
      ...>   }
      ...> )
      iex> address_hash_set = Explorer.Chain.InternalTransaction.changes_to_address_hash_set(changes)
      iex> changes.created_contract_address_hash in address_hash_set
      true
      iex> changes.from_address_hash in address_hash_set
      true

  For `:suicide` type internal transactions, `from_address_hash` and `to_address_hash` are set.

      iex> %Ecto.Changeset{changes: changes, valid?: true} = Explorer.Chain.InternalTransaction.changeset(
      ...>   %Explorer.Chain.InternalTransaction{},
      ...>   %{
      ...>     from_address_hash: "0xa7542d78b9a0be6147536887e0065f16182d294b",
      ...>     index: 1,
      ...>     to_address_hash: "0x59e2e9ecf133649b1a7efc731162ff09d29ca5a5",
      ...>     trace_address: [0],
      ...>     transaction_hash: "0xb012b8c53498c669d87d85ed90f57385848b86d3f44ed14b2784ec685d6fda98",
      ...>     type: "suicide",
      ...>     value: 0
      ...>   }
      ...> )
      iex> address_hash_set = Explorer.Chain.InternalTransaction.changes_to_address_hash_set(changes)
      iex> changes.from_address_hash in address_hash_set
      true
      iex> changes.to_address_hash in address_hash_set
      true

  """
  def changes_to_address_hash_set(changes) do
    Enum.reduce(~w(created_contract_address_hash from_address_hash to_address_hash)a, MapSet.new(), fn field, acc ->
      case Map.get(changes, field) do
        nil -> acc
        value -> MapSet.put(acc, value)
      end
    end)
  end

  defp type_changeset(changeset, attrs) do
    type = get_field(changeset, :type)

    type_changeset(changeset, attrs, type)
  end

  @call_optional_fields ~w(error gas_used output)
  @call_required_fields ~w(call_type from_address_hash gas index to_address_hash trace_address transaction_hash value)a
  @call_allowed_fields @call_optional_fields ++ @call_required_fields

  defp type_changeset(changeset, attrs, :call) do
    changeset
    |> cast(attrs, @call_allowed_fields)
    |> validate_required(@call_required_fields)
    |> validate_call_error_or_result()
    |> foreign_key_constraint(:from_address_hash)
    |> foreign_key_constraint(:to_address_hash)
    |> foreign_key_constraint(:transaction_hash)
    |> unique_constraint(:index)
  end

  @create_optional_fields ~w(error created_contract_code created_contract_address_hash gas_used)
  @create_required_fields ~w(from_address_hash gas index init trace_address transaction_hash value)a
  @create_allowed_fields @create_optional_fields ++ @create_required_fields

  defp type_changeset(changeset, attrs, :create) do
    changeset
    |> cast(attrs, @create_allowed_fields)
    |> validate_required(@create_required_fields)
    |> validate_create_error_or_result()
    |> foreign_key_constraint(:created_contract_address_hash)
    |> foreign_key_constraint(:from_address_hash)
    |> foreign_key_constraint(:transaction_hash)
    |> unique_constraint(:index)
  end

  @suicide_required_fields ~w(from_address_hash index to_address_hash trace_address transaction_hash type value)a
  @suicide_allowed_fields @suicide_required_fields

  defp type_changeset(changeset, attrs, :suicide) do
    changeset
    |> cast(attrs, @suicide_allowed_fields)
    |> validate_required(@suicide_required_fields)
    |> foreign_key_constraint(:from_address_hash)
    |> foreign_key_constraint(:to_address_hash)
    |> unique_constraint(:index)
  end

  defp type_changeset(changeset, _, nil), do: changeset

  defp validate_disallowed(changeset, field, named_arguments) when is_atom(field) do
    case get_field(changeset, field) do
      nil -> changeset
      _ -> add_error(changeset, field, Keyword.get(named_arguments, :message, "can't be present"))
    end
  end

  defp validate_disallowed(changeset, fields, named_arguments) when is_list(fields) do
    Enum.reduce(fields, changeset, fn field, acc_changeset ->
      validate_disallowed(acc_changeset, field, named_arguments)
    end)
  end

  @call_success_fields ~w(gas_used output)a

  # Validates that :call `type` changeset either has an `error` or both `gas_used` and `output`
  defp validate_call_error_or_result(changeset) do
    case get_field(changeset, :error) do
      nil -> validate_required(changeset, @call_success_fields, message: "can't be blank for successful call")
      _ -> validate_disallowed(changeset, @call_success_fields, message: "can't be present for failed call")
    end
  end

  @create_success_fields ~w(created_contract_code created_contract_address_hash gas_used)a

  # Validates that :create `type` changeset either has an `:error` or both `:created_contract_code` and
  # `:created_contract_address_hash`
  defp validate_create_error_or_result(changeset) do
    case get_field(changeset, :error) do
      nil -> validate_required(changeset, @create_success_fields, message: "can't be blank for successful create")
      _ -> validate_disallowed(changeset, @create_success_fields, message: "can't be present for failed create")
    end
  end
end<|MERGE_RESOLUTION|>--- conflicted
+++ resolved
@@ -54,12 +54,8 @@
     field(:input, :string)
     field(:output, :string)
     field(:trace_address, {:array, :integer})
-<<<<<<< HEAD
     field(:type, Type)
-    field(:value, :decimal)
-=======
     field(:value, Wei)
->>>>>>> 025bec42
 
     timestamps()
 
