--- conflicted
+++ resolved
@@ -110,17 +110,10 @@
       else
         {:error, %Jason.DecodeError{}} ->
           {:error, :compilation}
-<<<<<<< HEAD
 
         {:error, reason} when reason in [:name, :compilation] ->
           {:error, reason}
 
-=======
-
-        {:error, reason} when reason in [:name, :compilation] ->
-          {:error, reason}
-
->>>>>>> 48bb7300
         error ->
           error = parse_error(error)
           Logger.warn(["There was an error compiling a provided contract: ", inspect(error)])
