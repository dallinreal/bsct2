defmodule Explorer.Token.BalanceReader do
  @moduledoc """
  Reads Token's balances using Smart Contract functions from the blockchain.
  """

  alias Explorer.SmartContract.Reader

  @balance_function_abi [
    %{
      "type" => "function",
      "stateMutability" => "view",
      "payable" => false,
      "outputs" => [
        %{
          "type" => "uint256",
          "name" => "balance"
        }
      ],
      "name" => "balanceOf",
      "inputs" => [
        %{
          "type" => "address",
          "name" => "tokenOwner"
        }
      ],
      "constant" => true
    }
  ]

  @erc1155_balance_function_abi [
    %{
      "constant" => true,
      "inputs" => [%{"name" => "_owner", "type" => "address"}, %{"name" => "_id", "type" => "uint256"}],
      "name" => "balanceOf",
      "outputs" => [%{"name" => "", "type" => "uint256"}],
      "payable" => false,
      "stateMutability" => "view",
      "type" => "function"
    }
  ]

  @spec get_balances_of([
          %{token_contract_address_hash: String.t(), address_hash: String.t(), block_number: non_neg_integer()}
        ]) :: [{:ok, non_neg_integer()} | {:error, String.t()}]
  def get_balances_of(token_balance_requests) do
    token_balance_requests
    |> Enum.map(&format_balance_request/1)
    |> Reader.query_contracts(@balance_function_abi)
    |> Enum.map(&format_balance_result/1)
  end

  @spec get_balances_of_with_abi(
          [
            %{token_contract_address_hash: String.t(), address_hash: String.t(), block_number: non_neg_integer()}
          ],
<<<<<<< HEAD
          Map.t()
=======
          [%{}]
>>>>>>> c8b3d281
        ) :: [{:ok, non_neg_integer()} | {:error, String.t()}]
  def get_balances_of_with_abi(token_balance_requests, abi) do
    formatted_balances_requests =
      if abi == @erc1155_balance_function_abi do
        token_balance_requests
        |> Enum.map(&format_erc_1155_balance_request/1)
      else
        token_balance_requests
        |> Enum.map(&format_balance_request/1)
      end

    if Enum.count(formatted_balances_requests) > 0 do
      formatted_balances_requests
      |> Reader.query_contracts(abi)
      |> Enum.map(&format_balance_result/1)
    else
      []
    end
  end

  defp format_balance_request(%{
         address_hash: address_hash,
         block_number: block_number,
         token_contract_address_hash: token_contract_address_hash
       }) do
    %{
      contract_address: token_contract_address_hash,
      method_id: "70a08231",
      args: [address_hash],
      block_number: block_number
    }
  end

  defp format_erc_1155_balance_request(%{
         address_hash: address_hash,
         block_number: block_number,
         token_contract_address_hash: token_contract_address_hash,
         token_id: token_id
       }) do
    %{
      contract_address: token_contract_address_hash,
      method_id: "00fdd58e",
      args: [address_hash, token_id],
      block_number: block_number
    }
  end

  defp format_balance_result({:ok, [balance]}) do
    {:ok, balance}
  end

  defp format_balance_result({:error, error_message}) do
    {:error, error_message}
  end
end<|MERGE_RESOLUTION|>--- conflicted
+++ resolved
@@ -53,11 +53,7 @@
           [
             %{token_contract_address_hash: String.t(), address_hash: String.t(), block_number: non_neg_integer()}
           ],
-<<<<<<< HEAD
-          Map.t()
-=======
           [%{}]
->>>>>>> c8b3d281
         ) :: [{:ok, non_neg_integer()} | {:error, String.t()}]
   def get_balances_of_with_abi(token_balance_requests, abi) do
     formatted_balances_requests =
