--- conflicted
+++ resolved
@@ -5,11 +5,8 @@
 
   require Logger
 
-<<<<<<< HEAD
   alias Explorer.Chain.Import.Runner.Blocks
-=======
   alias Explorer.Repo.ConfigHelper
->>>>>>> 98b0b69c
 
   @doc """
   Dynamically loads the repository url from the
