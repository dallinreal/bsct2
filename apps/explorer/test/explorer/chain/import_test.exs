defmodule Explorer.Chain.ImportTest do
  use Explorer.DataCase

  alias Explorer.Chain

  alias Explorer.Chain.{
    Address,
    Address.TokenBalance,
    Address.CurrentTokenBalance,
    Block,
    Data,
    Log,
    Hash,
    Import,
    PendingBlockOperation,
    Token,
    TokenTransfer,
    Transaction
  }

  alias Explorer.Chain.Events.Subscriber

  @moduletag :capturelog

  doctest Import

  describe "all/1" do
    # set :timeout options to cover lines that use the timeout override when available
    @import_data %{
      blocks: %{
        params: [
          %{
            consensus: true,
            difficulty: 340_282_366_920_938_463_463_374_607_431_768_211_454,
            gas_limit: 6_946_336,
            gas_used: 50450,
            hash: "0xf6b4b8c88df3ebd252ec476328334dc026cf66606a84fb769b3d3cbccc8471bd",
            miner_hash: "0xe8ddc5c7a2d2f0d7a9798459c0104fdf5e987aca",
            nonce: 0,
            number: 37,
            parent_hash: "0xc37bbad7057945d1bf128c1ff009fb1ad632110bf6a000aac025a80f7766b66e",
            size: 719,
            timestamp: Timex.parse!("2017-12-15T21:06:30.000000Z", "{ISO:Extended:Z}"),
            total_difficulty: 12_590_447_576_074_723_148_144_860_474_975_121_280_509
          }
        ],
        timeout: 5
      },
      broadcast: :realtime,
      internal_transactions: %{
        params: [
          %{
            block_number: 37,
            transaction_index: 0,
            transaction_hash: "0x53bd884872de3e488692881baeec262e7b95234d3965248c39fe992fffd433e5",
            index: 0,
            trace_address: [],
            type: "call",
            call_type: "call",
            from_address_hash: "0xe8ddc5c7a2d2f0d7a9798459c0104fdf5e987aca",
            to_address_hash: "0x8bf38d4764929064f2d4d3a56520a76ab3df415b",
            gas: 4_677_320,
            gas_used: 27770,
            input: "0x",
            output: "0x",
            value: 0
          },
          %{
            block_number: 37,
            transaction_index: 1,
            transaction_hash: "0x53bd884872de3e488692881baeec262e7b95234d3965248c39fe992fffd433e5",
            index: 1,
            trace_address: [0],
            type: "call",
            call_type: "call",
            from_address_hash: "0xe8ddc5c7a2d2f0d7a9798459c0104fdf5e987aca",
            to_address_hash: "0x8bf38d4764929064f2d4d3a56520a76ab3df415b",
            gas: 4_677_320,
            gas_used: 27770,
            input: "0x",
            output: "0x",
            value: 0
          }
        ],
        timeout: 5,
        with: :blockless_changeset
      },
      logs: %{
        params: [
          %{
            block_hash: "0xf6b4b8c88df3ebd252ec476328334dc026cf66606a84fb769b3d3cbccc8471bd",
            address_hash: "0x8bf38d4764929064f2d4d3a56520a76ab3df415b",
            data: "0x0000000000000000000000000000000000000000000000000de0b6b3a7640000",
            first_topic: "0xddf252ad1be2c89b69c2b068fc378daa952ba7f163c4a11628f55a4df523b3ef",
            second_topic: "0x000000000000000000000000e8ddc5c7a2d2f0d7a9798459c0104fdf5e987aca",
            third_topic: "0x000000000000000000000000515c09c5bba1ed566b02a5b0599ec5d5d0aee73d",
            fourth_topic: nil,
            index: 0,
            block_hash: "0xf6b4b8c88df3ebd252ec476328334dc026cf66606a84fb769b3d3cbccc8471bd",
            block_number: 37,
            transaction_hash: "0x53bd884872de3e488692881baeec262e7b95234d3965248c39fe992fffd433e5",
            type: "mined"
          }
        ],
        timeout: 5
      },
      transactions: %{
        params: [
          %{
            block_hash: "0xf6b4b8c88df3ebd252ec476328334dc026cf66606a84fb769b3d3cbccc8471bd",
            block_number: 37,
            cumulative_gas_used: 50450,
            from_address_hash: "0xe8ddc5c7a2d2f0d7a9798459c0104fdf5e987aca",
            gas: 4_700_000,
            gas_price: 100_000_000_000,
            gas_used: 50450,
            hash: "0x53bd884872de3e488692881baeec262e7b95234d3965248c39fe992fffd433e5",
            index: 0,
            input: "0x10855269000000000000000000000000862d67cb0773ee3f8ce7ea89b328ffea861ab3ef",
            nonce: 4,
            public_key:
              "0xe5d196ad4ceada719d9e592f7166d0c75700f6eab2e3c3de34ba751ea786527cb3f6eb96ad9fdfdb9989ff572df50f1c42ef800af9c5207a38b929aff969b5c9",
            r: 0xA7F8F45CCE375BB7AF8750416E1B03E0473F93C256DA2285D1134FC97A700E01,
            s: 0x1F87A076F13824F4BE8963E3DFFD7300DAE64D5F23C9A062AF0C6EAD347C135F,
            standard_v: 1,
            status: :ok,
            to_address_hash: "0x8bf38d4764929064f2d4d3a56520a76ab3df415b",
            v: 0xBE,
            value: 0
          }
        ],
        timeout: 5
      },
      addresses: %{
        params: [
          %{hash: "0x8bf38d4764929064f2d4d3a56520a76ab3df415b"},
          %{hash: "0xe8ddc5c7a2d2f0d7a9798459c0104fdf5e987aca"},
          %{hash: "0x515c09c5bba1ed566b02a5b0599ec5d5d0aee73d"}
        ],
        timeout: 5
      },
      tokens: %{
        on_conflict: :nothing,
        params: [
          %{
            contract_address_hash: "0x8bf38d4764929064f2d4d3a56520a76ab3df415b",
            type: "ERC-20"
          }
        ],
        timeout: 5
      },
      token_transfers: %{
        params: [
          %{
            amount: Decimal.new(1_000_000_000_000_000_000),
            block_number: 37,
            block_hash: "0xf6b4b8c88df3ebd252ec476328334dc026cf66606a84fb769b3d3cbccc8471bd",
            log_index: 0,
            block_hash: "0xf6b4b8c88df3ebd252ec476328334dc026cf66606a84fb769b3d3cbccc8471bd",
            from_address_hash: "0xe8ddc5c7a2d2f0d7a9798459c0104fdf5e987aca",
            to_address_hash: "0x515c09c5bba1ed566b02a5b0599ec5d5d0aee73d",
            token_contract_address_hash: "0x8bf38d4764929064f2d4d3a56520a76ab3df415b",
            transaction_hash: "0x53bd884872de3e488692881baeec262e7b95234d3965248c39fe992fffd433e5"
          }
        ],
        timeout: 5
      }
    }

    test "with valid data" do
      difficulty = Decimal.new(340_282_366_920_938_463_463_374_607_431_768_211_454)
      total_difficulty = Decimal.new(12_590_447_576_074_723_148_144_860_474_975_121_280_509)
      token_transfer_amount = Decimal.new(1_000_000_000_000_000_000)
      gas_limit = Decimal.new(6_946_336)
      gas_used = Decimal.new(50450)

      assert {:ok,
              %{
                addresses: [
                  %Address{
                    hash: %Hash{
                      byte_count: 20,
                      bytes:
                        <<81, 92, 9, 197, 187, 161, 237, 86, 107, 2, 165, 176, 89, 158, 197, 213, 208, 174, 231, 61>>
                    },
                    inserted_at: %{},
                    updated_at: %{}
                  },
                  %Address{
                    hash: %Hash{
                      byte_count: 20,
                      bytes:
                        <<139, 243, 141, 71, 100, 146, 144, 100, 242, 212, 211, 165, 101, 32, 167, 106, 179, 223, 65,
                          91>>
                    },
                    inserted_at: %{},
                    updated_at: %{}
                  },
                  %Address{
                    hash: %Hash{
                      byte_count: 20,
                      bytes:
                        <<232, 221, 197, 199, 162, 210, 240, 215, 169, 121, 132, 89, 192, 16, 79, 223, 94, 152, 122,
                          202>>
                    },
                    inserted_at: %{},
                    updated_at: %{}
                  }
                ],
                blocks: [
                  %Block{
                    difficulty: ^difficulty,
                    gas_limit: ^gas_limit,
                    gas_used: ^gas_used,
                    hash: %Hash{
                      byte_count: 32,
                      bytes:
                        <<246, 180, 184, 200, 141, 243, 235, 210, 82, 236, 71, 99, 40, 51, 77, 192, 38, 207, 102, 96,
                          106, 132, 251, 118, 155, 61, 60, 188, 204, 132, 113, 189>>
                    },
                    miner_hash: %Hash{
                      byte_count: 20,
                      bytes:
                        <<232, 221, 197, 199, 162, 210, 240, 215, 169, 121, 132, 89, 192, 16, 79, 223, 94, 152, 122,
                          202>>
                    },
                    nonce: %Explorer.Chain.Hash{
                      byte_count: 8,
                      bytes: <<0, 0, 0, 0, 0, 0, 0, 0>>
                    },
                    number: 37,
                    parent_hash: %Hash{
                      byte_count: 32,
                      bytes:
                        <<195, 123, 186, 215, 5, 121, 69, 209, 191, 18, 140, 31, 240, 9, 251, 26, 214, 50, 17, 11, 246,
                          160, 0, 170, 192, 37, 168, 15, 119, 102, 182, 110>>
                    },
                    size: 719,
                    timestamp: %DateTime{
                      year: 2017,
                      month: 12,
                      day: 15,
                      hour: 21,
                      minute: 6,
                      second: 30,
                      microsecond: {0, 6},
                      std_offset: 0,
                      utc_offset: 0,
                      time_zone: "Etc/UTC",
                      zone_abbr: "UTC"
                    },
                    total_difficulty: ^total_difficulty,
                    inserted_at: %{},
                    updated_at: %{}
                  }
                ],
                internal_transactions: [
                  %{
                    index: 0,
                    transaction_hash: %Hash{
                      byte_count: 32,
                      bytes:
                        <<83, 189, 136, 72, 114, 222, 62, 72, 134, 146, 136, 27, 174, 236, 38, 46, 123, 149, 35, 77, 57,
                          101, 36, 140, 57, 254, 153, 47, 255, 212, 51, 229>>
                    }
                  },
                  %{
                    index: 1,
                    transaction_hash: %Hash{
                      byte_count: 32,
                      bytes:
                        <<83, 189, 136, 72, 114, 222, 62, 72, 134, 146, 136, 27, 174, 236, 38, 46, 123, 149, 35, 77, 57,
                          101, 36, 140, 57, 254, 153, 47, 255, 212, 51, 229>>
                    }
                  }
                ],
                logs: [
                  %Log{
                    address_hash: %Hash{
                      byte_count: 20,
                      bytes:
                        <<139, 243, 141, 71, 100, 146, 144, 100, 242, 212, 211, 165, 101, 32, 167, 106, 179, 223, 65,
                          91>>
                    },
                    data: %Data{
                      bytes:
                        <<0, 0, 0, 0, 0, 0, 0, 0, 0, 0, 0, 0, 0, 0, 0, 0, 0, 0, 0, 0, 0, 0, 0, 0, 13, 224, 182, 179,
                          167, 100, 0, 0>>
                    },
                    index: 0,
                    first_topic: "0xddf252ad1be2c89b69c2b068fc378daa952ba7f163c4a11628f55a4df523b3ef",
                    second_topic: "0x000000000000000000000000e8ddc5c7a2d2f0d7a9798459c0104fdf5e987aca",
                    third_topic: "0x000000000000000000000000515c09c5bba1ed566b02a5b0599ec5d5d0aee73d",
                    fourth_topic: nil,
                    transaction_hash: %Hash{
                      byte_count: 32,
                      bytes:
                        <<83, 189, 136, 72, 114, 222, 62, 72, 134, 146, 136, 27, 174, 236, 38, 46, 123, 149, 35, 77, 57,
                          101, 36, 140, 57, 254, 153, 47, 255, 212, 51, 229>>
                    },
                    type: "mined",
                    inserted_at: %{},
                    updated_at: %{}
                  }
                ],
                transactions: [
                  %Transaction{
                    block_number: 37,
                    index: 0,
                    hash: %Hash{
                      byte_count: 32,
                      bytes:
                        <<83, 189, 136, 72, 114, 222, 62, 72, 134, 146, 136, 27, 174, 236, 38, 46, 123, 149, 35, 77, 57,
                          101, 36, 140, 57, 254, 153, 47, 255, 212, 51, 229>>
                    }
                  }
                ],
                tokens: [
                  %Token{
                    contract_address_hash: %Hash{
                      byte_count: 20,
                      bytes:
                        <<139, 243, 141, 71, 100, 146, 144, 100, 242, 212, 211, 165, 101, 32, 167, 106, 179, 223, 65,
                          91>>
                    },
                    type: "ERC-20",
                    inserted_at: %{},
                    updated_at: %{}
                  }
                ],
                token_transfers: [
                  %TokenTransfer{
                    amount: ^token_transfer_amount,
                    log_index: 0,
                    from_address_hash: %Hash{
                      byte_count: 20,
                      bytes:
                        <<232, 221, 197, 199, 162, 210, 240, 215, 169, 121, 132, 89, 192, 16, 79, 223, 94, 152, 122,
                          202>>
                    },
                    to_address_hash: %Hash{
                      byte_count: 20,
                      bytes:
                        <<81, 92, 9, 197, 187, 161, 237, 86, 107, 2, 165, 176, 89, 158, 197, 213, 208, 174, 231, 61>>
                    },
                    token_contract_address_hash: %Hash{
                      byte_count: 20,
                      bytes:
                        <<139, 243, 141, 71, 100, 146, 144, 100, 242, 212, 211, 165, 101, 32, 167, 106, 179, 223, 65,
                          91>>
                    },
                    transaction_hash: %Hash{
                      byte_count: 32,
                      bytes:
                        <<83, 189, 136, 72, 114, 222, 62, 72, 134, 146, 136, 27, 174, 236, 38, 46, 123, 149, 35, 77, 57,
                          101, 36, 140, 57, 254, 153, 47, 255, 212, 51, 229>>
                    },
                    inserted_at: %{},
                    updated_at: %{}
                  }
                ]
              }} = Import.all(@import_data)
    end

    test "inserts a token_balance" do
      params = %{
        addresses: %{
          params: [
            %{hash: "0xe8ddc5c7a2d2f0d7a9798459c0104fdf5e987aca"},
            %{hash: "0x515c09c5bba1ed566b02a5b0599ec5d5d0aee73d"},
            %{hash: "0x8bf38d4764929064f2d4d3a56520a76ab3df415b"}
          ],
          timeout: 5
        },
        tokens: %{
          on_conflict: :nothing,
          params: [
            %{
              contract_address_hash: "0x8bf38d4764929064f2d4d3a56520a76ab3df415b",
              type: "ERC-20"
            }
          ],
          timeout: 5
        },
        address_token_balances: %{
          params: [
            %{
              address_hash: "0xe8ddc5c7a2d2f0d7a9798459c0104fdf5e987aca",
              token_contract_address_hash: "0x8bf38d4764929064f2d4d3a56520a76ab3df415b",
              block_number: "37"
            },
            %{
              address_hash: "0x515c09c5bba1ed566b02a5b0599ec5d5d0aee73d",
              token_contract_address_hash: "0x8bf38d4764929064f2d4d3a56520a76ab3df415b",
              block_number: "37"
            },
            %{
              address_hash: "0x8bf38d4764929064f2d4d3a56520a76ab3df415b",
              token_contract_address_hash: "0x8bf38d4764929064f2d4d3a56520a76ab3df415b",
              block_number: "37"
            }
          ],
          timeout: 5
        }
      }

      Import.all(params)

      count = Explorer.Repo.one(Ecto.Query.from(t in TokenBalance, select: count(t.id)))

      assert 3 == count
    end

    test "inserts a current_token_balance" do
      params = %{
        addresses: %{
          params: [
            %{hash: "0xe8ddc5c7a2d2f0d7a9798459c0104fdf5e987aca"},
            %{hash: "0x515c09c5bba1ed566b02a5b0599ec5d5d0aee73d"},
            %{hash: "0x8bf38d4764929064f2d4d3a56520a76ab3df415b"}
          ],
          timeout: 5
        },
        tokens: %{
          on_conflict: :nothing,
          params: [
            %{
              contract_address_hash: "0x8bf38d4764929064f2d4d3a56520a76ab3df415b",
              type: "ERC-20"
            }
          ],
          timeout: 5
        },
        address_current_token_balances: %{
          params: [
            %{
              address_hash: "0xe8ddc5c7a2d2f0d7a9798459c0104fdf5e987aca",
              token_contract_address_hash: "0x8bf38d4764929064f2d4d3a56520a76ab3df415b",
              block_number: "37",
              value: 200
            },
            %{
              address_hash: "0x515c09c5bba1ed566b02a5b0599ec5d5d0aee73d",
              token_contract_address_hash: "0x8bf38d4764929064f2d4d3a56520a76ab3df415b",
              block_number: "37",
              value: 100
            }
          ],
          timeout: 5
        }
      }

      Import.all(params)

      count =
        CurrentTokenBalance
        |> Explorer.Repo.all()
        |> Enum.count()

      assert count == 2
    end

    test "with empty map" do
      assert {:ok, %{}} == Import.all(%{})
    end

    test "with invalid data" do
      invalid_import_data =
        update_in(@import_data, [:internal_transactions, :params, Access.at(0)], &Map.delete(&1, :call_type))

      assert {:error, [changeset]} = Import.all(invalid_import_data)
      assert changeset_errors(changeset)[:call_type] == ["can't be blank"]
    end

    test "publishes addresses with updated fetched_coin_balance data to subscribers on insert" do
      Subscriber.to(:addresses, :realtime)
      Import.all(@import_data)
      assert_receive {:chain_event, :addresses, :realtime, [%Address{}, %Address{}, %Address{}]}
    end

    test "publishes block data to subscribers on insert" do
      Subscriber.to(:blocks, :realtime)
      Import.all(@import_data)
      assert_receive {:chain_event, :blocks, :realtime, [%Block{}]}
    end

    test "publishes internal_transaction data to subscribers on insert" do
      Subscriber.to(:internal_transactions, :realtime)
      Import.all(@import_data)

      assert_receive {:chain_event, :internal_transactions, :realtime,
                      [%{transaction_hash: _, index: _}, %{transaction_hash: _, index: _}]}
    end

    test "publishes transactions data to subscribers on insert" do
      Subscriber.to(:transactions, :realtime)
      Import.all(@import_data)
      assert_receive {:chain_event, :transactions, :realtime, [%Transaction{}]}
    end

    test "publishes token_transfers data to subscribers on insert" do
      Subscriber.to(:token_transfers, :realtime)

      Import.all(@import_data)

      assert_receive {:chain_event, :token_transfers, :realtime, [%TokenTransfer{}]}
    end

    test "does not broadcast if broadcast option is false" do
      non_broadcast_data = Map.merge(@import_data, %{broadcast: false})

      Subscriber.to(:addresses, :realtime)
      Import.all(non_broadcast_data)
      refute_received {:chain_event, :addresses, :realtime, [%Address{}]}
    end

    test "updates address with contract code" do
      smart_contract_bytecode =
        "0x608060405234801561001057600080fd5b5060df8061001f6000396000f3006080604052600436106049576000357c0100000000000000000000000000000000000000000000000000000000900463ffffffff16806360fe47b114604e5780636d4ce63c146078575b600080fd5b348015605957600080fd5b5060766004803603810190808035906020019092919050505060a0565b005b348015608357600080fd5b50608a60aa565b6040518082815260200191505060405180910390f35b8060008190555050565b600080549050905600a165627a7a7230582040d82a7379b1ee1632ad4d8a239954fd940277b25628ead95259a85c5eddb2120029"

      address_hash = "0x1c494fa496f1cfd918b5ff190835af3aaf60987e"
      insert(:address, hash: address_hash)

      from_address_hash = "0x8cc2e4b51b4340cb3727cffe3f1878756e732cee"
      from_address = insert(:address, hash: from_address_hash)

      block = insert(:block, number: 37)

      transaction_string_hash = "0x0705ea0a5b997d9aafd5c531e016d9aabe3297a28c0bd4ef005fe6ea329d301b"

      :transaction
      |> insert(from_address: from_address, hash: transaction_string_hash)
      |> with_block(block, status: :ok)

      options = %{
        addresses: %{
          params: [
            %{
              contract_code: smart_contract_bytecode,
              hash: address_hash
            }
          ]
        },
        internal_transactions: %{
          params: [
            %{
              created_contract_address_hash: address_hash,
              created_contract_code: smart_contract_bytecode,
              from_address_hash: from_address_hash,
              gas: 184_531,
              gas_used: 84531,
              index: 0,
              init:
                "0x6060604052341561000c57fe5b5b6101a68061001c6000396000f300606060405263ffffffff7c01000000000000000000000000000000000000000000000000000000006000350416631d3b9edf811461005b57806366098d4f1461007b578063a12f69e01461009b578063f4f3bdc1146100bb575bfe5b6100696004356024356100db565b60408051918252519081900360200190f35b61006960043560243561010a565b60408051918252519081900360200190f35b610069600435602435610124565b60408051918252519081900360200190f35b610069600435602435610163565b60408051918252519081900360200190f35b60008282028315806100f757508284828115156100f457fe5b04145b15156100ff57fe5b8091505b5092915050565b6000828201838110156100ff57fe5b8091505b5092915050565b60008080831161013057fe5b828481151561013b57fe5b049050828481151561014957fe5b0681840201841415156100ff57fe5b8091505b5092915050565b60008282111561016f57fe5b508082035b929150505600a165627a7a7230582020c944d8375ca14e2c92b14df53c2d044cb99dc30c3ba9f55e2bcde87bd4709b0029",
              trace_address: [],
              transaction_hash: transaction_string_hash,
              type: "create",
              value: 0,
              block_number: 37,
              transaction_index: 0
            }
          ],
          with: :blockless_changeset
        }
      }

      assert {:ok, _} = Import.all(options)

      address = Explorer.Repo.get(Address, address_hash)

      assert address.contract_code != smart_contract_bytecode
    end

    test "with internal_transactions updates PendingBlockOperation status" do
      block_hash = "0xe52d77084cab13a4e724162bcd8c6028e5ecfaa04d091ee476e96b9958ed6b47"
      block_number = 34
      miner_hash = from_address_hash = "0xe8ddc5c7a2d2f0d7a9798459c0104fdf5e987aca"
      to_address_hash = "0x8bf38d4764929064f2d4d3a56520a76ab3df415b"
      transaction_hash = "0x3a3eb134e6792ce9403ea4188e5e79693de9e4c94e499db132be086400da79e6"

      options = %{
        addresses: %{
          params: [
            %{hash: from_address_hash},
            %{hash: to_address_hash}
          ]
        },
        blocks: %{
          params: [
            %{
              consensus: true,
              difficulty: 340_282_366_920_938_463_463_374_607_431_768_211_454,
              gas_limit: 6_926_030,
              gas_used: 269_607,
              hash: block_hash,
              miner_hash: miner_hash,
              nonce: 0,
              number: block_number,
              parent_hash: "0x106d528393159b93218dd410e2a778f083538098e46f1a44902aa67a164aed0b",
              size: 1493,
              timestamp: Timex.parse!("2017-12-15T21:06:15Z", "{ISO:Extended:Z}"),
              total_difficulty: 11_569_600_475_311_907_757_754_736_652_679_816_646_147
            }
          ]
        },
        transactions: %{
          params: [
            %{
              block_hash: block_hash,
              block_number: block_number,
              cumulative_gas_used: 269_607,
              from_address_hash: from_address_hash,
              gas: 269_607,
              gas_price: 1,
              gas_used: 269_607,
              hash: transaction_hash,
              index: 0,
              input: "0x",
              nonce: 0,
              r: 0,
              s: 0,
              status: :ok,
              v: 0,
              value: 0
            }
          ]
        }
      }

      internal_txs_options = %{
        internal_transactions: %{
          params: [
            %{
              block_number: block_number,
              transaction_index: 0,
              transaction_hash: transaction_hash,
              index: 0,
              trace_address: [],
              type: "call",
              call_type: "call",
              from_address_hash: from_address_hash,
              to_address_hash: to_address_hash,
              gas: 4_677_320,
              gas_used: 27770,
              input: "0x",
              output: "0x",
              value: 0
            }
          ],
          with: :blockless_changeset
        }
      }

      assert {:ok, _} = Import.all(options)

      assert [block_hash] = Explorer.Repo.all(PendingBlockOperation.block_hashes(:fetch_internal_transactions))

      assert {:ok, _} = Import.all(internal_txs_options)

      assert [] == Explorer.Repo.all(PendingBlockOperation.block_hashes(:fetch_internal_transactions))
    end

    test "when the transaction has no to_address and an internal transaction with type create it populates the denormalized created_contract_address_hash" do
      smart_contract_bytecode =
        "0x608060405234801561001057600080fd5b5060df8061001f6000396000f3006080604052600436106049576000357c0100000000000000000000000000000000000000000000000000000000900463ffffffff16806360fe47b114604e5780636d4ce63c146078575b600080fd5b348015605957600080fd5b5060766004803603810190808035906020019092919050505060a0565b005b348015608357600080fd5b50608a60aa565b6040518082815260200191505060405180910390f35b8060008190555050565b600080549050905600a165627a7a7230582040d82a7379b1ee1632ad4d8a239954fd940277b25628ead95259a85c5eddb2120029"

      block_hash = "0xe52d77084cab13a4e724162bcd8c6028e5ecfaa04d091ee476e96b9958ed6b47"
      block_number = 34
      miner_hash = from_address_hash = "0xe8ddc5c7a2d2f0d7a9798459c0104fdf5e987aca"
      created_contract_address_hash = "0x8bf38d4764929064f2d4d3a56520a76ab3df415b"
      transaction_hash = "0x3a3eb134e6792ce9403ea4188e5e79693de9e4c94e499db132be086400da79e6"

      options = %{
        addresses: %{
          params: [
            %{hash: from_address_hash},
            %{
              contract_code: smart_contract_bytecode,
              hash: created_contract_address_hash
            }
          ]
        },
        blocks: %{
          params: [
            %{
              consensus: true,
              difficulty: 340_282_366_920_938_463_463_374_607_431_768_211_454,
              gas_limit: 6_926_030,
              gas_used: 269_607,
              hash: block_hash,
              miner_hash: miner_hash,
              nonce: 0,
              number: block_number,
              parent_hash: "0x106d528393159b93218dd410e2a778f083538098e46f1a44902aa67a164aed0b",
              size: 1493,
              timestamp: Timex.parse!("2017-12-15T21:06:15Z", "{ISO:Extended:Z}"),
              total_difficulty: 11_569_600_475_311_907_757_754_736_652_679_816_646_147
            }
          ]
        },
        transactions: %{
          params: [
            %{
              block_hash: block_hash,
              block_number: block_number,
              cumulative_gas_used: 269_607,
              from_address_hash: from_address_hash,
              gas: 269_607,
              gas_price: 1,
              gas_used: 269_607,
              hash: transaction_hash,
              index: 0,
              input: "0x",
              nonce: 0,
              r: 0,
              s: 0,
              status: :ok,
              v: 0,
              value: 0
            }
          ]
        },
        internal_transactions: %{
          params: [
            %{
              block_number: block_number,
              call_type: "call",
              created_contract_code: smart_contract_bytecode,
              created_contract_address_hash: created_contract_address_hash,
              from_address_hash: from_address_hash,
              gas: 4_677_320,
              gas_used: 27770,
              index: 0,
              init:
                "0x6060604052341561000c57fe5b5b6101a68061001c6000396000f300606060405263ffffffff7c01000000000000000000000000000000000000000000000000000000006000350416631d3b9edf811461005b57806366098d4f1461007b578063a12f69e01461009b578063f4f3bdc1146100bb575bfe5b6100696004356024356100db565b60408051918252519081900360200190f35b61006960043560243561010a565b60408051918252519081900360200190f35b610069600435602435610124565b60408051918252519081900360200190f35b610069600435602435610163565b60408051918252519081900360200190f35b60008282028315806100f757508284828115156100f457fe5b04145b15156100ff57fe5b8091505b5092915050565b6000828201838110156100ff57fe5b8091505b5092915050565b60008080831161013057fe5b828481151561013b57fe5b049050828481151561014957fe5b0681840201841415156100ff57fe5b8091505b5092915050565b60008282111561016f57fe5b508082035b929150505600a165627a7a7230582020c944d8375ca14e2c92b14df53c2d044cb99dc30c3ba9f55e2bcde87bd4709b0029",
              output: "0x",
              trace_address: [],
              transaction_hash: transaction_hash,
              type: "create",
              value: 0,
              transaction_index: 0
            }
          ],
          with: :blockless_changeset
        }
      }

      assert {:ok, _} = Import.all(options)

      transaction = Explorer.Repo.get(Transaction, transaction_hash)

      assert {:ok, transaction.created_contract_address_hash} ==
               Chain.string_to_address_hash(created_contract_address_hash)
    end

    test "import balances" do
      assert {:ok, _} =
               Import.all(%{
                 addresses: %{
                   params: [%{hash: "0x8bf38d4764929064f2d4d3a56520a76ab3df415b"}]
                 },
                 address_coin_balances: %{
                   params: [%{address_hash: "0x8bf38d4764929064f2d4d3a56520a76ab3df415b", block_number: 1}],
                   timeout: 5
                 }
               })
    end

    test "transactions with multiple create uses first internal transaction's created contract address hash" do
      assert {:ok, _} =
               Import.all(%{
                 blocks: %{
                   params: [
                     %{
                       consensus: true,
                       difficulty: 340_282_366_920_938_463_463_374_607_431_768_211_454,
                       gas_limit: 6_946_336,
                       gas_used: 50450,
                       hash: "0xf6b4b8c88df3ebd252ec476328334dc026cf66606a84fb769b3d3cbccc8471bd",
                       miner_hash: "0xe8ddc5c7a2d2f0d7a9798459c0104fdf5e987aca",
                       nonce: 0,
                       number: 37,
                       parent_hash: "0xc37bbad7057945d1bf128c1ff009fb1ad632110bf6a000aac025a80f7766b66e",
                       size: 719,
                       timestamp: Timex.parse!("2017-12-15T21:06:30.000000Z", "{ISO:Extended:Z}"),
                       total_difficulty: 12_590_447_576_074_723_148_144_860_474_975_121_280_509
                     }
                   ],
                   timeout: 5
                 },
                 transactions: %{
                   params: [
                     %{
                       block_hash: "0xf6b4b8c88df3ebd252ec476328334dc026cf66606a84fb769b3d3cbccc8471bd",
                       block_number: 37,
                       cumulative_gas_used: 50450,
                       from_address_hash: "0xe8ddc5c7a2d2f0d7a9798459c0104fdf5e987aca",
                       gas: 4_700_000,
                       gas_price: 100_000_000_000,
                       gas_used: 50450,
                       hash: "0x53bd884872de3e488692881baeec262e7b95234d3965248c39fe992fffd433e5",
                       index: 0,
                       input: "0x10855269000000000000000000000000862d67cb0773ee3f8ce7ea89b328ffea861ab3ef",
                       nonce: 4,
                       public_key:
                         "0xe5d196ad4ceada719d9e592f7166d0c75700f6eab2e3c3de34ba751ea786527cb3f6eb96ad9fdfdb9989ff572df50f1c42ef800af9c5207a38b929aff969b5c9",
                       r: 0xA7F8F45CCE375BB7AF8750416E1B03E0473F93C256DA2285D1134FC97A700E01,
                       s: 0x1F87A076F13824F4BE8963E3DFFD7300DAE64D5F23C9A062AF0C6EAD347C135F,
                       standard_v: 1,
                       status: :ok,
                       v: 0xBE,
                       value: 0
                     }
                   ],
                   timeout: 5
                 },
                 internal_transactions: %{
                   params: [
                     %{
                       created_contract_address_hash: "0xffc87239eb0267bc3ca2cd51d12fbf278e02ccb4",
                       created_contract_code:
                         "0x606060405260043610610062576000357c0100000000000000000000000000000000000000000000000000000000900463ffffffff1680630900f01014610067578063445df0ac146100a05780638da5cb5b146100c9578063fdacd5761461011e575b600080fd5b341561007257600080fd5b61009e600480803573ffffffffffffffffffffffffffffffffffffffff16906020019091905050610141565b005b34156100ab57600080fd5b6100b3610224565b6040518082815260200191505060405180910390f35b34156100d457600080fd5b6100dc61022a565b604051808273ffffffffffffffffffffffffffffffffffffffff1673ffffffffffffffffffffffffffffffffffffffff16815260200191505060405180910390f35b341561012957600080fd5b61013f600480803590602001909190505061024f565b005b60008060009054906101000a900473ffffffffffffffffffffffffffffffffffffffff1673ffffffffffffffffffffffffffffffffffffffff163373ffffffffffffffffffffffffffffffffffffffff161415610220578190508073ffffffffffffffffffffffffffffffffffffffff1663fdacd5766001546040518263ffffffff167c010000000000000000000000000000000000000000000000000000000002815260040180828152602001915050600060405180830381600087803b151561020b57600080fd5b6102c65a03f1151561021c57600080fd5b5050505b5050565b60015481565b6000809054906101000a900473ffffffffffffffffffffffffffffffffffffffff1681565b6000809054906101000a900473ffffffffffffffffffffffffffffffffffffffff1673ffffffffffffffffffffffffffffffffffffffff163373ffffffffffffffffffffffffffffffffffffffff1614156102ac57806001819055505b505600a165627a7a72305820a9c628775efbfbc17477a472413c01ee9b33881f550c59d21bee9928835c854b0029",
                       from_address_hash: "0xe8ddc5c7a2d2f0d7a9798459c0104fdf5e987aca",
                       gas: 4_677_320,
                       gas_used: 27770,
                       index: 0,
                       init:
                         "0x6060604052341561000f57600080fd5b336000806101000a81548173ffffffffffffffffffffffffffffffffffffffff021916908373ffffffffffffffffffffffffffffffffffffffff1602179055506102db8061005e6000396000f300606060405260043610610062576000357c0100000000000000000000000000000000000000000000000000000000900463ffffffff1680630900f01014610067578063445df0ac146100a05780638da5cb5b146100c9578063fdacd5761461011e575b600080fd5b341561007257600080fd5b61009e600480803573ffffffffffffffffffffffffffffffffffffffff16906020019091905050610141565b005b34156100ab57600080fd5b6100b3610224565b6040518082815260200191505060405180910390f35b34156100d457600080fd5b6100dc61022a565b604051808273ffffffffffffffffffffffffffffffffffffffff1673ffffffffffffffffffffffffffffffffffffffff16815260200191505060405180910390f35b341561012957600080fd5b61013f600480803590602001909190505061024f565b005b60008060009054906101000a900473ffffffffffffffffffffffffffffffffffffffff1673ffffffffffffffffffffffffffffffffffffffff163373ffffffffffffffffffffffffffffffffffffffff161415610220578190508073ffffffffffffffffffffffffffffffffffffffff1663fdacd5766001546040518263ffffffff167c010000000000000000000000000000000000000000000000000000000002815260040180828152602001915050600060405180830381600087803b151561020b57600080fd5b6102c65a03f1151561021c57600080fd5b5050505b5050565b60015481565b6000809054906101000a900473ffffffffffffffffffffffffffffffffffffffff1681565b6000809054906101000a900473ffffffffffffffffffffffffffffffffffffffff1673ffffffffffffffffffffffffffffffffffffffff163373ffffffffffffffffffffffffffffffffffffffff1614156102ac57806001819055505b505600a165627a7a72305820a9c628775efbfbc17477a472413c01ee9b33881f550c59d21bee9928835c854b0029",
                       trace_address: [],
                       transaction_hash: "0x53bd884872de3e488692881baeec262e7b95234d3965248c39fe992fffd433e5",
                       type: "create",
                       value: 0,
                       block_number: 37,
                       transaction_index: 0
                     },
                     %{
                       created_contract_address_hash: "0xffc87239eb0267bc3ca2cd51d12fbf278e02ccb5",
                       created_contract_code:
                         "0x606060405260043610610062576000357c0100000000000000000000000000000000000000000000000000000000900463ffffffff1680630900f01014610067578063445df0ac146100a05780638da5cb5b146100c9578063fdacd5761461011e575b600080fd5b341561007257600080fd5b61009e600480803573ffffffffffffffffffffffffffffffffffffffff16906020019091905050610141565b005b34156100ab57600080fd5b6100b3610224565b6040518082815260200191505060405180910390f35b34156100d457600080fd5b6100dc61022a565b604051808273ffffffffffffffffffffffffffffffffffffffff1673ffffffffffffffffffffffffffffffffffffffff16815260200191505060405180910390f35b341561012957600080fd5b61013f600480803590602001909190505061024f565b005b60008060009054906101000a900473ffffffffffffffffffffffffffffffffffffffff1673ffffffffffffffffffffffffffffffffffffffff163373ffffffffffffffffffffffffffffffffffffffff161415610220578190508073ffffffffffffffffffffffffffffffffffffffff1663fdacd5766001546040518263ffffffff167c010000000000000000000000000000000000000000000000000000000002815260040180828152602001915050600060405180830381600087803b151561020b57600080fd5b6102c65a03f1151561021c57600080fd5b5050505b5050565b60015481565b6000809054906101000a900473ffffffffffffffffffffffffffffffffffffffff1681565b6000809054906101000a900473ffffffffffffffffffffffffffffffffffffffff1673ffffffffffffffffffffffffffffffffffffffff163373ffffffffffffffffffffffffffffffffffffffff1614156102ac57806001819055505b505600a165627a7a72305820a9c628775efbfbc17477a472413c01ee9b33881f550c59d21bee9928835c854b0029",
                       from_address_hash: "0xe8ddc5c7a2d2f0d7a9798459c0104fdf5e987aca",
                       gas: 4_677_320,
                       gas_used: 27770,
                       index: 1,
                       init:
                         "0x6060604052341561000f57600080fd5b336000806101000a81548173ffffffffffffffffffffffffffffffffffffffff021916908373ffffffffffffffffffffffffffffffffffffffff1602179055506102db8061005e6000396000f300606060405260043610610062576000357c0100000000000000000000000000000000000000000000000000000000900463ffffffff1680630900f01014610067578063445df0ac146100a05780638da5cb5b146100c9578063fdacd5761461011e575b600080fd5b341561007257600080fd5b61009e600480803573ffffffffffffffffffffffffffffffffffffffff16906020019091905050610141565b005b34156100ab57600080fd5b6100b3610224565b6040518082815260200191505060405180910390f35b34156100d457600080fd5b6100dc61022a565b604051808273ffffffffffffffffffffffffffffffffffffffff1673ffffffffffffffffffffffffffffffffffffffff16815260200191505060405180910390f35b341561012957600080fd5b61013f600480803590602001909190505061024f565b005b60008060009054906101000a900473ffffffffffffffffffffffffffffffffffffffff1673ffffffffffffffffffffffffffffffffffffffff163373ffffffffffffffffffffffffffffffffffffffff161415610220578190508073ffffffffffffffffffffffffffffffffffffffff1663fdacd5766001546040518263ffffffff167c010000000000000000000000000000000000000000000000000000000002815260040180828152602001915050600060405180830381600087803b151561020b57600080fd5b6102c65a03f1151561021c57600080fd5b5050505b5050565b60015481565b6000809054906101000a900473ffffffffffffffffffffffffffffffffffffffff1681565b6000809054906101000a900473ffffffffffffffffffffffffffffffffffffffff1673ffffffffffffffffffffffffffffffffffffffff163373ffffffffffffffffffffffffffffffffffffffff1614156102ac57806001819055505b505600a165627a7a72305820a9c628775efbfbc17477a472413c01ee9b33881f550c59d21bee9928835c854b0029",
                       trace_address: [],
                       transaction_hash: "0x53bd884872de3e488692881baeec262e7b95234d3965248c39fe992fffd433e5",
                       type: "create",
                       value: 0,
                       block_number: 37,
                       transaction_index: 1
                     }
                   ],
                   timeout: 5,
                   with: :blockless_changeset
                 },
                 addresses: %{
                   params: [
                     %{hash: "0x8bf38d4764929064f2d4d3a56520a76ab3df415b"},
                     %{hash: "0xe8ddc5c7a2d2f0d7a9798459c0104fdf5e987aca"},
                     %{hash: "0xffc87239eb0267bc3ca2cd51d12fbf278e02ccb4"},
                     %{hash: "0xffc87239eb0267bc3ca2cd51d12fbf278e02ccb5"}
                   ],
                   timeout: 5
                 }
               })

      assert %Transaction{created_contract_address_hash: created_contract_address_hash} =
               Repo.get(Transaction, "0x53bd884872de3e488692881baeec262e7b95234d3965248c39fe992fffd433e5")

      assert to_string(created_contract_address_hash) == "0xffc87239eb0267bc3ca2cd51d12fbf278e02ccb4"
    end

    test "updates transaction error and status from internal transactions when status is not set from (pre-Byzantium/Ethereum Classic) receipts" do
      assert {:ok, _} =
               Import.all(%{
                 addresses: %{
                   params: [
                     %{hash: "0x1c0fa194a9d3b44313dcd849f3c6be6ad270a0a4"},
                     %{hash: "0x679ed2245eba484021c2d3f4d174fb2bb2bd0e49"},
                     %{hash: "0xb7cffe2ac19b9d5705a24cbe14fef5663af905a6"},
                     %{hash: "0xfa52274dd61e1643d2205169732f29114bc240b3"}
                   ]
                 },
                 address_coin_balances: %{
                   params: [
                     %{
                       address_hash: "0x1c0fa194a9d3b44313dcd849f3c6be6ad270a0a4",
                       block_number: 6_535_159
                     },
                     %{
                       address_hash: "0x679ed2245eba484021c2d3f4d174fb2bb2bd0e49",
                       block_number: 6_535_159
                     },
                     %{
                       address_hash: "0xb7cffe2ac19b9d5705a24cbe14fef5663af905a6",
                       block_number: 6_535_159
                     },
                     %{
                       address_hash: "0xfa52274dd61e1643d2205169732f29114bc240b3",
                       block_number: 6_535_159
                     }
                   ]
                 },
                 blocks: %{
                   params: [
                     %{
                       consensus: true,
                       difficulty: 242_354_495_292_210,
                       gas_limit: 4_703_218,
                       gas_used: 1_009_480,
                       hash: "0x1f8cde8bd326702c49e065d56b08bdc82caa0c4820d914e27026c9c68ca1cf09",
                       miner_hash: "0x1c0fa194a9d3b44313dcd849f3c6be6ad270a0a4",
                       nonce: "0xafa5fc5c07f55ba5",
                       number: 6_535_159,
                       parent_hash: "0xd2cf6cf7a3d5455f450a2a3701995a7ad51f12010674883a6690cee337f75ffa",
                       size: 4052,
                       timestamp: DateTime.from_iso8601("2018-09-10 21:34:39Z") |> elem(1),
                       total_difficulty: 415_641_295_487_918_824_165
                     },
                     %{
                       consensus: true,
                       difficulty: 247_148_243_947_046,
                       gas_limit: 4_704_624,
                       gas_used: 363_000,
                       hash: "0xe16d3ce09c2f5bba53bb8a78268e70692f7d3401f654038f2733948f267819bf",
                       miner_hash: "0x1c0fa194a9d3b44313dcd849f3c6be6ad270a0a4",
                       nonce: "0xe7e0f2502c57af36",
                       number: 6_546_180,
                       parent_hash: "0x9fcef5db897c50c347bd62aaee3fd62f9430d7c5a6c1026645fd2d95bf84f77f",
                       size: 4135,
                       timestamp: DateTime.from_iso8601("2018-09-12 16:44:31Z") |> elem(1),
                       total_difficulty: 418_368_856_288_094_184_226
                     }
                   ]
                 },
                 broadcast: false,
                 transactions: %{
                   params: [
                     %{
                       block_hash: "0x1f8cde8bd326702c49e065d56b08bdc82caa0c4820d914e27026c9c68ca1cf09",
                       block_number: 6_535_159,
                       cumulative_gas_used: 978_227,
                       from_address_hash: "0xb7cffe2ac19b9d5705a24cbe14fef5663af905a6",
                       gas: 978_227,
                       gas_price: 99_000_000_000,
                       gas_used: 978_227,
                       hash: "0x1a263224a95275d77bc30a7e131bc64d948777946a790c0915ab293791fbcb61",
                       index: 0,
                       input: "0x",
                       nonce: 1,
                       r:
                         33_589_694_337_999_451_585_110_289_972_555_130_664_768_096_048_542_148_916_928_040_955_524_640_045_158,
                       s:
                         42_310_749_137_599_445_408_044_732_541_966_181_996_695_356_587_068_481_874_121_265_172_051_825_560_665,
                       status: nil,
                       to_address_hash: nil,
                       transaction_hash: "0x1a263224a95275d77bc30a7e131bc64d948777946a790c0915ab293791fbcb61",
                       transaction_index: 0,
                       v: 158,
                       value: 0
                     },
                     %{
                       block_hash: "0xe16d3ce09c2f5bba53bb8a78268e70692f7d3401f654038f2733948f267819bf",
                       block_number: 6_546_180,
                       cumulative_gas_used: 300_000,
                       from_address_hash: "0xb7cffe2ac19b9d5705a24cbe14fef5663af905a6",
                       gas: 300_000,
                       gas_price: 99_000_000_000,
                       gas_used: 300_000,
                       hash: "0xab349efbe1ddc6d85d84a993aa52bdaadce66e8ee166dd10013ce3f2a94ca724",
                       index: 0,
                       input: "0x",
                       nonce: 3,
                       r:
                         112_892_797_256_444_263_807_020_641_321_940_863_808_119_293_610_243_619_618_565_205_638_202_411_794_106,
                       s:
                         28_179_956_245_836_116_326_552_218_962_386_200_332_659_903_648_647_895_680_413_482_893_962_976_715_400,
                       status: nil,
                       to_address_hash: nil,
                       transaction_hash: "0xab349efbe1ddc6d85d84a993aa52bdaadce66e8ee166dd10013ce3f2a94ca724",
                       transaction_index: 0,
                       v: 157,
                       value: 0
                     }
                   ]
                 }
               })

      assert %Transaction{status: nil, error: nil} =
               Repo.get(Transaction, "0x1a263224a95275d77bc30a7e131bc64d948777946a790c0915ab293791fbcb61")

      assert %Transaction{status: nil, error: nil} =
               Repo.get(Transaction, "0xab349efbe1ddc6d85d84a993aa52bdaadce66e8ee166dd10013ce3f2a94ca724")

      assert {:ok, _} =
               Import.all(%{
                 addresses: %{
                   params: [
                     %{
                       contract_code: "0x",
                       fetched_coin_balance_block_number: 6_535_159,
                       hash: "0xf606a51bd1be5e633f4170e302ea9f6f90a85c0f"
                     }
                   ]
                 },
                 internal_transactions: %{
                   params: [
                     %{
                       block_number: 6_535_159,
                       created_contract_address_hash: "0xf606a51bd1be5e633f4170e302ea9f6f90a85c0f",
                       created_contract_code: "0x",
                       from_address_hash: "0xb7cffe2ac19b9d5705a24cbe14fef5663af905a6",
                       gas: 710_459,
                       gas_used: 710_459,
                       index: 0,
                       init: "0x",
                       trace_address: [],
                       transaction_hash: "0x1a263224a95275d77bc30a7e131bc64d948777946a790c0915ab293791fbcb61",
                       type: "create",
                       value: 0,
                       transaction_index: 0,
                       transaction_block_number: 35
                     },
                     %{
                       block_number: 6_546_180,
                       error: "Out of gas",
                       from_address_hash: "0xb7cffe2ac19b9d5705a24cbe14fef5663af905a6",
                       gas: 44376,
                       index: 0,
                       init: "0x",
                       trace_address: [],
                       transaction_hash: "0xab349efbe1ddc6d85d84a993aa52bdaadce66e8ee166dd10013ce3f2a94ca724",
                       type: "create",
                       value: 0,
                       transaction_index: 0,
                       transaction_block_number: 35
                     }
                   ],
                   with: :blockless_changeset
                 }
               })

      assert %Transaction{status: :ok, error: nil} =
               Repo.get(Transaction, "0x1a263224a95275d77bc30a7e131bc64d948777946a790c0915ab293791fbcb61")

      assert %Transaction{status: :error, error: "Out of gas"} =
               Repo.get(Transaction, "0xab349efbe1ddc6d85d84a993aa52bdaadce66e8ee166dd10013ce3f2a94ca724")
    end

    test "uncles record their transaction indexes in transactions_forks" do
      miner_hash = address_hash()
      from_address_hash = address_hash()
      transaction_hash = transaction_hash()
      uncle_hash = block_hash()

      assert {:ok, _} =
               Import.all(%{
                 addresses: %{
                   params: [
                     %{hash: miner_hash},
                     %{hash: from_address_hash}
                   ]
                 },
                 blocks: %{
                   params: [
                     %{
                       consensus: false,
                       difficulty: 0,
                       gas_limit: 21_000,
                       gas_used: 21_000,
                       hash: uncle_hash,
                       miner_hash: miner_hash,
                       nonce: 0,
                       number: 0,
                       parent_hash: block_hash(),
                       size: 0,
                       timestamp: DateTime.utc_now(),
                       total_difficulty: 0
                     }
                   ]
                 },
                 transactions: %{
                   params: [
                     %{
                       block_hash: nil,
                       block_number: nil,
                       from_address_hash: from_address_hash,
                       gas: 21_000,
                       gas_price: 1,
                       hash: transaction_hash,
                       input: "0x",
                       nonce: 0,
                       r: 0,
                       s: 0,
                       v: 0,
                       value: 0
                     }
                   ]
                 },
                 transaction_forks: %{
                   params: [
                     %{
                       uncle_hash: uncle_hash,
                       index: 0,
                       hash: transaction_hash
                     }
                   ]
                 }
               })

      assert Repo.aggregate(Transaction.Fork, :count, :hash) == 1
    end

    test "reorganizations can switch blocks to non-consensus with new block taking the consensus spot for the number" do
      block_number = 0

      miner_hash_before = address_hash()
      from_address_hash_before = address_hash()
      block_hash_before = block_hash()
      difficulty_before = Decimal.new(0)
      gas_limit_before = Decimal.new(0)
      gas_used_before = Decimal.new(0)
      {:ok, nonce_before} = Hash.Nonce.cast(0)
      parent_hash_before = block_hash()
      size_before = 0
      timestamp_before = Timex.parse!("2019-01-01T01:00:00Z", "{ISO:Extended:Z}")
      total_difficulty_before = Decimal.new(0)

      assert {:ok, _} =
               Import.all(%{
                 addresses: %{
                   params: [
                     %{hash: miner_hash_before},
                     %{hash: from_address_hash_before}
                   ]
                 },
                 blocks: %{
                   params: [
                     %{
                       consensus: true,
                       difficulty: difficulty_before,
                       gas_limit: gas_limit_before,
                       gas_used: gas_used_before,
                       hash: block_hash_before,
                       miner_hash: miner_hash_before,
                       nonce: nonce_before,
                       number: block_number,
                       parent_hash: parent_hash_before,
                       size: size_before,
                       timestamp: timestamp_before,
                       total_difficulty: total_difficulty_before
                     }
                   ]
                 }
               })

      %Block{consensus: true, number: ^block_number} = Repo.get(Block, block_hash_before)

      miner_hash_after = address_hash()
      from_address_hash_after = address_hash()
      block_hash_after = block_hash()

      assert {:ok, _} =
               Import.all(%{
                 addresses: %{
                   params: [
                     %{hash: miner_hash_after},
                     %{hash: from_address_hash_after}
                   ]
                 },
                 blocks: %{
                   params: [
                     %{
                       consensus: true,
                       difficulty: 1,
                       gas_limit: 1,
                       gas_used: 1,
                       hash: block_hash_after,
                       miner_hash: miner_hash_after,
                       nonce: 1,
                       number: block_number,
                       parent_hash: block_hash(),
                       size: 1,
                       timestamp: Timex.parse!("2019-01-01T02:00:00Z", "{ISO:Extended:Z}"),
                       total_difficulty: 1
                     }
                   ]
                 }
               })

      # new block grabs `consensus`
      assert %Block{
               consensus: true,
               difficulty: difficulty_after,
               gas_limit: gas_limit_after,
               gas_used: gas_used_after,
               nonce: nonce_after,
               number: ^block_number,
               parent_hash: parent_hash_after,
               size: size_after,
               timestamp: timestamp_after,
               total_difficulty: total_difficulty_after
             } = Repo.get(Block, block_hash_after)

      refute difficulty_after == difficulty_before
      refute gas_limit_after == gas_limit_before
      refute gas_used_after == gas_used_before
      refute nonce_after == nonce_before
      refute parent_hash_after == parent_hash_before
      refute size_after == size_before
      refute timestamp_after == timestamp_before
      refute total_difficulty_after == total_difficulty_before

      # only `consensus` changes in original block
      assert %Block{
               consensus: false,
               difficulty: ^difficulty_before,
               gas_limit: ^gas_limit_before,
               gas_used: ^gas_used_before,
               nonce: ^nonce_before,
               number: ^block_number,
               parent_hash: ^parent_hash_before,
               size: ^size_before,
               timestamp: timestamp,
               total_difficulty: ^total_difficulty_before
             } = Repo.get(Block, block_hash_before)

      assert DateTime.compare(timestamp, timestamp_before) == :eq
    end

    test "reorganizations nils transaction receipt fields for transactions that end up in non-consensus blocks" do
      block_number = 0

      miner_hash_before = address_hash()
      from_address_hash_before = address_hash()
      block_hash_before = block_hash()
      index_before = 0

      transaction_hash = transaction_hash()

      assert {:ok, _} =
               Import.all(%{
                 addresses: %{
                   params: [
                     %{hash: miner_hash_before},
                     %{hash: from_address_hash_before}
                   ]
                 },
                 blocks: %{
                   params: [
                     %{
                       consensus: true,
                       difficulty: 0,
                       gas_limit: 0,
                       gas_used: 0,
                       hash: block_hash_before,
                       miner_hash: miner_hash_before,
                       nonce: 0,
                       number: block_number,
                       parent_hash: block_hash(),
                       size: 0,
                       timestamp: Timex.parse!("2019-01-01T01:00:00Z", "{ISO:Extended:Z}"),
                       total_difficulty: 0
                     }
                   ]
                 },
                 transactions: %{
                   params: [
                     %{
                       block_hash: block_hash_before,
                       block_number: block_number,
                       from_address_hash: from_address_hash_before,
                       gas: 21_000,
                       gas_price: 1,
                       gas_used: 21_000,
                       cumulative_gas_used: 21_000,
                       hash: transaction_hash,
                       index: index_before,
                       input: "0x",
                       nonce: 0,
                       r: 0,
                       s: 0,
                       v: 0,
                       value: 0,
                       status: :ok
                     }
                   ]
                 }
               })

      %Block{consensus: true, number: ^block_number} = Repo.get(Block, block_hash_before)
      transaction_before = Repo.get!(Transaction, transaction_hash)

      refute transaction_before.block_hash == nil
      refute transaction_before.block_number == nil
      refute transaction_before.gas_used == nil
      refute transaction_before.cumulative_gas_used == nil
      refute transaction_before.index == nil
      refute transaction_before.status == nil

      miner_hash_after = address_hash()
      from_address_hash_after = address_hash()
      block_hash_after = block_hash()

      assert {:ok, _} =
               Import.all(%{
                 addresses: %{
                   params: [
                     %{hash: miner_hash_after},
                     %{hash: from_address_hash_after}
                   ]
                 },
                 blocks: %{
                   params: [
                     %{
                       consensus: true,
                       difficulty: 1,
                       gas_limit: 1,
                       gas_used: 1,
                       hash: block_hash_after,
                       miner_hash: miner_hash_after,
                       nonce: 1,
                       number: block_number,
                       parent_hash: block_hash(),
                       size: 1,
                       timestamp: Timex.parse!("2019-01-01T02:00:00Z", "{ISO:Extended:Z}"),
                       total_difficulty: 1
                     }
                   ]
                 }
               })

      transaction_after = Repo.get!(Transaction, transaction_hash)

      assert transaction_after.block_hash == nil
      assert transaction_after.block_number == nil
      assert transaction_after.gas_used == nil
      assert transaction_after.cumulative_gas_used == nil
      assert transaction_after.index == nil
      assert transaction_after.status == nil
    end

    test "reorganizations fork transactions that end up in non-consensus blocks" do
      block_number = 0

      miner_hash_before = address_hash()
      from_address_hash_before = address_hash()
      block_hash_before = block_hash()
      index_before = 0

      transaction_hash = transaction_hash()

      assert {:ok, _} =
               Import.all(%{
                 addresses: %{
                   params: [
                     %{hash: miner_hash_before},
                     %{hash: from_address_hash_before}
                   ]
                 },
                 blocks: %{
                   params: [
                     %{
                       consensus: true,
                       difficulty: 0,
                       gas_limit: 0,
                       gas_used: 0,
                       hash: block_hash_before,
                       miner_hash: miner_hash_before,
                       nonce: 0,
                       number: block_number,
                       parent_hash: block_hash(),
                       size: 0,
                       timestamp: Timex.parse!("2019-01-01T01:00:00Z", "{ISO:Extended:Z}"),
                       total_difficulty: 0
                     }
                   ]
                 },
                 transactions: %{
                   params: [
                     %{
                       block_hash: block_hash_before,
                       block_number: block_number,
                       from_address_hash: from_address_hash_before,
                       gas: 21_000,
                       gas_price: 1,
                       gas_used: 21_000,
                       cumulative_gas_used: 21_000,
                       hash: transaction_hash,
                       index: index_before,
                       input: "0x",
                       nonce: 0,
                       r: 0,
                       s: 0,
                       v: 0,
                       value: 0,
                       status: :ok
                     }
                   ]
                 }
               })

      %Block{consensus: true, number: ^block_number} = Repo.get(Block, block_hash_before)

      assert Repo.one!(from(transaction_fork in Transaction.Fork, select: fragment("COUNT(*)"))) == 0

      miner_hash_after = address_hash()
      from_address_hash_after = address_hash()
      block_hash_after = block_hash()

      assert {:ok, _} =
               Import.all(%{
                 addresses: %{
                   params: [
                     %{hash: miner_hash_after},
                     %{hash: from_address_hash_after}
                   ]
                 },
                 blocks: %{
                   params: [
                     %{
                       consensus: true,
                       difficulty: 1,
                       gas_limit: 1,
                       gas_used: 1,
                       hash: block_hash_after,
                       miner_hash: miner_hash_after,
                       nonce: 1,
                       number: block_number,
                       parent_hash: block_hash(),
                       size: 1,
                       timestamp: Timex.parse!("2019-01-01T02:00:00Z", "{ISO:Extended:Z}"),
                       total_difficulty: 1
                     }
                   ]
                 }
               })

      assert Repo.one!(from(transaction_fork in Transaction.Fork, select: fragment("COUNT(*)"))) == 1

      assert %Transaction.Fork{index: ^index_before} =
               Repo.one(
                 from(transaction_fork in Transaction.Fork,
                   where:
                     transaction_fork.uncle_hash == ^block_hash_before and transaction_fork.hash == ^transaction_hash
                 )
               )
    end

    test "timeouts can be overridden" do
      miner_hash = address_hash()
      uncle_miner_hash = address_hash()
      block_number = 0
      block_hash = block_hash()
      uncle_hash = block_hash()
      from_address_hash = address_hash()
      to_address_hash = address_hash()
      transaction_hash = transaction_hash()
      token_contract_address_hash = address_hash()

      assert {:ok,
              %{
                addresses: _,
                address_coin_balances: _,
                blocks: _,
                block_second_degree_relations: _,
                internal_transactions: _,
                logs: _,
                token_transfers: _,
                tokens: _,
                transactions: _,
                transaction_forks: _,
                address_token_balances: _
              }} =
               Import.all(%{
                 addresses: %{
                   params: [
                     %{hash: miner_hash},
                     %{hash: uncle_miner_hash},
                     %{hash: to_address_hash},
                     %{hash: from_address_hash},
                     %{hash: token_contract_address_hash}
                   ],
                   timeout: 1
                 },
                 address_coin_balances: %{
                   params: [
                     %{address_hash: miner_hash, block_number: block_number, value: nil},
                     %{address_hash: uncle_miner_hash, block_number: block_number, value: nil}
                   ],
                   timeout: 1
                 },
                 blocks: %{
                   params: [
                     params_for(:block, hash: block_hash, consensus: true, miner_hash: miner_hash, number: block_number),
                     params_for(:block,
                       hash: uncle_hash,
                       consensus: false,
                       miner_hash: uncle_miner_hash,
                       number: block_number
                     )
                   ],
                   timeout: 1
                 },
                 block_second_degree_relations: %{
                   params: [%{nephew_hash: block_hash, uncle_hash: uncle_hash, index: 0}],
                   timeout: 1
                 },
                 internal_transactions: %{
                   params: [
                     params_for(:internal_transaction,
                       transaction_hash: transaction_hash,
                       index: 0,
                       from_address_hash: from_address_hash,
                       to_address_hash: to_address_hash,
                       block_number: block_number,
                       transaction_index: 0
                     )
                   ],
                   timeout: 1,
                   with: :blockless_changeset
                 },
                 logs: %{
                   params: [
                     params_for(:log,
                       transaction_hash: transaction_hash,
                       address_hash: miner_hash,
<<<<<<< HEAD
                       block_number: 35,
=======
>>>>>>> 813d42a0
                       block_hash: block_hash
                     )
                   ],
                   timeout: 1
                 },
                 token_transfers: %{
                   params: [
                     params_for(
                       :token_transfer,
                       block_hash: block_hash,
                       block_number: 35,
                       from_address_hash: from_address_hash,
                       to_address_hash: to_address_hash,
                       block_hash: block_hash,
                       token_contract_address_hash: token_contract_address_hash,
                       transaction_hash: transaction_hash
                     )
                   ],
                   timeout: 1
                 },
                 tokens: %{
                   params: [params_for(:token, contract_address_hash: token_contract_address_hash)],
                   timeout: 1
                 },
                 transactions: %{
                   params: [
                     params_for(:transaction,
                       hash: transaction_hash,
                       block_hash: block_hash,
                       block_number: block_number,
                       index: 0,
                       from_address_hash: from_address_hash,
                       to_address_hash: to_address_hash,
                       gas_used: 0,
                       cumulative_gas_used: 0
                     )
                   ],
                   timeout: 1
                 },
                 transaction_forks: %{
                   params: [%{uncle_hash: uncle_hash, hash: transaction_hash, index: 0}],
                   timeout: 1
                 },
                 address_token_balances: %{
                   params: [
                     params_for(
                       :token_balance,
                       address_hash: to_address_hash,
                       token_contract_address_hash: token_contract_address_hash,
                       block_number: block_number
                     )
                   ],
                   timeout: 1
                 }
               })
    end

    # https://github.com/poanetwork/blockscout/pull/833#issuecomment-426102868 regression test
    test "a non-consensus block being added after a block with same number does not change the consensus block to non-consensus" do
      block_number = 0

      miner_hash_before = address_hash()
      from_address_hash_before = address_hash()
      block_hash_before = block_hash()
      difficulty_before = Decimal.new(0)
      gas_limit_before = Decimal.new(0)
      gas_used_before = Decimal.new(0)
      {:ok, nonce_before} = Hash.Nonce.cast(0)
      parent_hash_before = block_hash()
      size_before = 0
      timestamp_before = Timex.parse!("2019-01-01T01:00:00Z", "{ISO:Extended:Z}")
      total_difficulty_before = Decimal.new(0)

      assert {:ok, _} =
               Import.all(%{
                 addresses: %{
                   params: [
                     %{hash: miner_hash_before},
                     %{hash: from_address_hash_before}
                   ]
                 },
                 blocks: %{
                   params: [
                     %{
                       consensus: true,
                       difficulty: difficulty_before,
                       gas_limit: gas_limit_before,
                       gas_used: gas_used_before,
                       hash: block_hash_before,
                       miner_hash: miner_hash_before,
                       nonce: nonce_before,
                       number: block_number,
                       parent_hash: parent_hash_before,
                       size: size_before,
                       timestamp: timestamp_before,
                       total_difficulty: total_difficulty_before
                     }
                   ]
                 }
               })

      %Block{consensus: true, number: ^block_number} = Repo.get(Block, block_hash_before)

      miner_hash_after = address_hash()
      from_address_hash_after = address_hash()
      block_hash_after = block_hash()

      assert {:ok, _} =
               Import.all(%{
                 addresses: %{
                   params: [
                     %{hash: miner_hash_after},
                     %{hash: from_address_hash_after}
                   ]
                 },
                 blocks: %{
                   params: [
                     %{
                       consensus: false,
                       difficulty: 1,
                       gas_limit: 1,
                       gas_used: 1,
                       hash: block_hash_after,
                       miner_hash: miner_hash_after,
                       nonce: 1,
                       number: block_number,
                       parent_hash: block_hash(),
                       size: 1,
                       timestamp: Timex.parse!("2019-01-01T02:00:00Z", "{ISO:Extended:Z}"),
                       total_difficulty: 1
                     }
                   ]
                 }
               })

      # new block does not grab `consensus`
      assert %Block{
               consensus: false,
               difficulty: difficulty_after,
               gas_limit: gas_limit_after,
               gas_used: gas_used_after,
               nonce: nonce_after,
               number: ^block_number,
               parent_hash: parent_hash_after,
               size: size_after,
               timestamp: timestamp_after,
               total_difficulty: total_difficulty_after
             } = Repo.get(Block, block_hash_after)

      refute difficulty_after == difficulty_before
      refute gas_limit_after == gas_limit_before
      refute gas_used_after == gas_used_before
      refute nonce_after == nonce_before
      refute parent_hash_after == parent_hash_before
      refute size_after == size_before
      refute timestamp_after == timestamp_before
      refute total_difficulty_after == total_difficulty_before

      # nothing changes on the original consensus block
      assert %Block{
               consensus: true,
               difficulty: ^difficulty_before,
               gas_limit: ^gas_limit_before,
               gas_used: ^gas_used_before,
               nonce: ^nonce_before,
               number: ^block_number,
               parent_hash: ^parent_hash_before,
               size: ^size_before,
               timestamp: timestamp,
               total_difficulty: ^total_difficulty_before
             } = Repo.get(Block, block_hash_before)

      assert DateTime.compare(timestamp, timestamp_before) == :eq
    end

    # https://github.com/poanetwork/blockscout/issues/850 regression test
    test "derive_transaction_forks does not run when there are no blocks" do
      _pending_transaction = insert(:transaction)

      assert Import.all(%{
               blocks: %{
                 params: []
               }
             }) == {:ok, %{}}
    end

    # https://github.com/poanetwork/blockscout/issues/868 regression test
    test "errored transactions can be forked" do
      block_number = 0

      miner_hash_before = address_hash()
      from_address_hash_before = address_hash()
      to_address_hash_before = address_hash()
      block_hash_before = block_hash()
      index_before = 0
      error = "Reverted"

      transaction_hash = transaction_hash()

      assert {:ok, _} =
               Import.all(%{
                 addresses: %{
                   params: [
                     %{hash: miner_hash_before},
                     %{hash: from_address_hash_before},
                     %{hash: to_address_hash_before}
                   ]
                 },
                 blocks: %{
                   params: [
                     %{
                       consensus: true,
                       difficulty: 0,
                       gas_limit: 0,
                       gas_used: 0,
                       hash: block_hash_before,
                       miner_hash: miner_hash_before,
                       nonce: 0,
                       number: block_number,
                       parent_hash: block_hash(),
                       size: 0,
                       timestamp: Timex.parse!("2019-01-01T01:00:00Z", "{ISO:Extended:Z}"),
                       total_difficulty: 0
                     }
                   ]
                 },
                 transactions: %{
                   params: [
                     %{
                       block_hash: block_hash_before,
                       block_number: block_number,
                       error: error,
                       from_address_hash: from_address_hash_before,
                       to_address_hash: to_address_hash_before,
                       gas: 21_000,
                       gas_price: 1,
                       gas_used: 21_000,
                       cumulative_gas_used: 21_000,
                       hash: transaction_hash,
                       index: index_before,
                       input: "0x",
                       nonce: 0,
                       r: 0,
                       s: 0,
                       v: 0,
                       value: 0,
                       status: :error
                     }
                   ]
                 },
                 internal_transactions: %{
                   params: [
                     %{
                       transaction_hash: transaction_hash,
                       index: 0,
                       type: :call,
                       call_type: :call,
                       gas: 0,
                       from_address_hash: from_address_hash_before,
                       to_address_hash: to_address_hash_before,
                       trace_address: [],
                       value: 0,
                       input: "0x",
                       error: error,
                       block_number: block_number,
                       transaction_index: 0
                     }
                   ],
                   with: :blockless_changeset
                 }
               })

      %Block{consensus: true, number: ^block_number} = Repo.get(Block, block_hash_before)
      transaction_before = Repo.get!(Transaction, transaction_hash)

      refute transaction_before.block_hash == nil
      refute transaction_before.block_number == nil
      refute transaction_before.gas_used == nil
      refute transaction_before.cumulative_gas_used == nil
      refute transaction_before.index == nil
      refute transaction_before.status == nil

      miner_hash_after = address_hash()
      from_address_hash_after = address_hash()
      block_hash_after = block_hash()

      assert {:ok, _} =
               Import.all(%{
                 addresses: %{
                   params: [
                     %{hash: miner_hash_after},
                     %{hash: from_address_hash_after}
                   ]
                 },
                 blocks: %{
                   params: [
                     %{
                       consensus: true,
                       difficulty: 1,
                       gas_limit: 1,
                       gas_used: 1,
                       hash: block_hash_after,
                       miner_hash: miner_hash_after,
                       nonce: 1,
                       number: block_number,
                       parent_hash: block_hash(),
                       size: 1,
                       timestamp: Timex.parse!("2019-01-01T02:00:00Z", "{ISO:Extended:Z}"),
                       total_difficulty: 1
                     }
                   ]
                 }
               })

      transaction_after = Repo.get!(Transaction, transaction_hash)

      assert transaction_after.block_hash == nil
      assert transaction_after.block_number == nil
      assert transaction_after.gas_used == nil
      assert transaction_after.cumulative_gas_used == nil
      assert transaction_after.index == nil
      assert transaction_after.error == nil
      assert transaction_after.status == nil
    end

    test "address_token_balances and address_current_token_balances are deleted during reorgs" do
      %Block{number: block_number} = insert(:block, consensus: true)
      value_before = Decimal.new(1)

      %Address{hash: address_hash} = address = insert(:address)

      %Address.TokenBalance{
        address_hash: ^address_hash,
        token_contract_address_hash: token_contract_address_hash,
        block_number: ^block_number
      } = insert(:token_balance, address: address, block_number: block_number, value: value_before)

      %Address.CurrentTokenBalance{
        address_hash: ^address_hash,
        token_contract_address_hash: ^token_contract_address_hash,
        block_number: ^block_number
      } =
        insert(:address_current_token_balance,
          address: address,
          token_contract_address_hash: token_contract_address_hash,
          block_number: block_number,
          value: value_before
        )

      miner_hash_after = address_hash()
      from_address_hash_after = address_hash()
      block_hash_after = block_hash()

      assert {:ok, _} =
               Import.all(%{
                 addresses: %{
                   params: [
                     %{hash: miner_hash_after},
                     %{hash: from_address_hash_after}
                   ]
                 },
                 blocks: %{
                   params: [
                     %{
                       consensus: true,
                       difficulty: 1,
                       gas_limit: 1,
                       gas_used: 1,
                       hash: block_hash_after,
                       miner_hash: miner_hash_after,
                       nonce: 1,
                       number: block_number,
                       parent_hash: block_hash(),
                       size: 1,
                       timestamp: Timex.parse!("2019-01-01T02:00:00Z", "{ISO:Extended:Z}"),
                       total_difficulty: 1
                     }
                   ]
                 }
               })

      assert is_nil(
               Repo.get_by(Address.CurrentTokenBalance,
                 address_hash: address_hash,
                 token_contract_address_hash: token_contract_address_hash
               )
             )

      assert is_nil(
               Repo.get_by(Address.TokenBalance,
                 address_hash: address_hash,
                 token_contract_address_hash: token_contract_address_hash,
                 block_number: block_number
               )
             )
    end

    test "address_current_token_balances is derived during reorgs" do
      %Block{number: block_number} = insert(:block, consensus: true)
      previous_block_number = block_number - 1

      %Address.TokenBalance{
        address_hash: address_hash,
        token_contract_address_hash: token_contract_address_hash,
        value: previous_value,
        block_number: previous_block_number
      } = insert(:token_balance, block_number: previous_block_number)

      address = Repo.get(Address, address_hash)

      %Address.TokenBalance{
        address_hash: ^address_hash,
        token_contract_address_hash: token_contract_address_hash,
        value: current_value,
        block_number: ^block_number
      } =
        insert(:token_balance,
          address: address,
          token_contract_address_hash: token_contract_address_hash,
          block_number: block_number
        )

      refute current_value == previous_value

      %Address.CurrentTokenBalance{
        address_hash: ^address_hash,
        token_contract_address_hash: ^token_contract_address_hash,
        block_number: ^block_number
      } =
        insert(:address_current_token_balance,
          address: address,
          token_contract_address_hash: token_contract_address_hash,
          block_number: block_number,
          value: current_value
        )

      miner_hash_after = address_hash()
      from_address_hash_after = address_hash()
      block_hash_after = block_hash()

      assert {:ok, _} =
               Import.all(%{
                 addresses: %{
                   params: [
                     %{hash: miner_hash_after},
                     %{hash: from_address_hash_after}
                   ]
                 },
                 blocks: %{
                   params: [
                     %{
                       consensus: true,
                       difficulty: 1,
                       gas_limit: 1,
                       gas_used: 1,
                       hash: block_hash_after,
                       miner_hash: miner_hash_after,
                       nonce: 1,
                       number: block_number,
                       parent_hash: block_hash(),
                       size: 1,
                       timestamp: Timex.parse!("2019-01-01T02:00:00Z", "{ISO:Extended:Z}"),
                       total_difficulty: 1
                     }
                   ]
                 }
               })

      assert %Address.CurrentTokenBalance{block_number: ^previous_block_number, value: ^previous_value} =
               Repo.get_by(Address.CurrentTokenBalance,
                 address_hash: address_hash,
                 token_contract_address_hash: token_contract_address_hash
               )

      assert is_nil(
               Repo.get_by(Address.TokenBalance,
                 address_hash: address_hash,
                 token_contract_address_hash: token_contract_address_hash,
                 block_number: block_number
               )
             )
    end

    test "address_token_balances and address_current_token_balances can be replaced during reorgs" do
      %Block{number: block_number} = insert(:block, consensus: true)
      value_before = Decimal.new(1)

      %Address{hash: address_hash} = address = insert(:address)

      %Address.TokenBalance{
        address_hash: ^address_hash,
        token_contract_address_hash: token_contract_address_hash,
        block_number: ^block_number
      } = insert(:token_balance, address: address, block_number: block_number, value: value_before)

      %Address.CurrentTokenBalance{
        address_hash: ^address_hash,
        token_contract_address_hash: ^token_contract_address_hash,
        block_number: ^block_number
      } =
        insert(:address_current_token_balance,
          address: address,
          token_contract_address_hash: token_contract_address_hash,
          block_number: block_number,
          value: value_before
        )

      miner_hash_after = address_hash()
      from_address_hash_after = address_hash()
      block_hash_after = block_hash()
      value_after = Decimal.add(value_before, 1)

      assert {:ok, _} =
               Import.all(%{
                 addresses: %{
                   params: [
                     %{hash: address_hash},
                     %{hash: token_contract_address_hash},
                     %{hash: miner_hash_after},
                     %{hash: from_address_hash_after}
                   ]
                 },
                 address_token_balances: %{
                   params: [
                     %{
                       address_hash: address_hash,
                       token_contract_address_hash: token_contract_address_hash,
                       block_number: block_number,
                       value: value_after
                     }
                   ]
                 },
                 address_current_token_balances: %{
                   params: [
                     %{
                       address_hash: address_hash,
                       token_contract_address_hash: token_contract_address_hash,
                       block_number: block_number,
                       value: value_after
                     }
                   ]
                 },
                 blocks: %{
                   params: [
                     %{
                       consensus: true,
                       difficulty: 1,
                       gas_limit: 1,
                       gas_used: 1,
                       hash: block_hash_after,
                       miner_hash: miner_hash_after,
                       nonce: 1,
                       number: block_number,
                       parent_hash: block_hash(),
                       size: 1,
                       timestamp: Timex.parse!("2019-01-01T02:00:00Z", "{ISO:Extended:Z}"),
                       total_difficulty: 1
                     }
                   ]
                 }
               })

      assert %Address.CurrentTokenBalance{value: ^value_after} =
               Repo.get_by(Address.CurrentTokenBalance,
                 address_hash: address_hash,
                 token_contract_address_hash: token_contract_address_hash
               )

      assert %Address.TokenBalance{value: ^value_after} =
               Repo.get_by(Address.TokenBalance,
                 address_hash: address_hash,
                 token_contract_address_hash: token_contract_address_hash,
                 block_number: block_number
               )
    end
  end
end<|MERGE_RESOLUTION|>--- conflicted
+++ resolved
@@ -96,8 +96,8 @@
             third_topic: "0x000000000000000000000000515c09c5bba1ed566b02a5b0599ec5d5d0aee73d",
             fourth_topic: nil,
             index: 0,
-            block_hash: "0xf6b4b8c88df3ebd252ec476328334dc026cf66606a84fb769b3d3cbccc8471bd",
-            block_number: 37,
+            #block_hash: "0xf6b4b8c88df3ebd252ec476328334dc026cf66606a84fb769b3d3cbccc8471bd",
+            #block_number: 37,
             transaction_hash: "0x53bd884872de3e488692881baeec262e7b95234d3965248c39fe992fffd433e5",
             type: "mined"
           }
@@ -156,7 +156,6 @@
             block_number: 37,
             block_hash: "0xf6b4b8c88df3ebd252ec476328334dc026cf66606a84fb769b3d3cbccc8471bd",
             log_index: 0,
-            block_hash: "0xf6b4b8c88df3ebd252ec476328334dc026cf66606a84fb769b3d3cbccc8471bd",
             from_address_hash: "0xe8ddc5c7a2d2f0d7a9798459c0104fdf5e987aca",
             to_address_hash: "0x515c09c5bba1ed566b02a5b0599ec5d5d0aee73d",
             token_contract_address_hash: "0x8bf38d4764929064f2d4d3a56520a76ab3df415b",
@@ -1526,10 +1525,7 @@
                      params_for(:log,
                        transaction_hash: transaction_hash,
                        address_hash: miner_hash,
-<<<<<<< HEAD
-                       block_number: 35,
-=======
->>>>>>> 813d42a0
+                       #block_number: 35,
                        block_hash: block_hash
                      )
                    ],
@@ -1543,7 +1539,6 @@
                        block_number: 35,
                        from_address_hash: from_address_hash,
                        to_address_hash: to_address_hash,
-                       block_hash: block_hash,
                        token_contract_address_hash: token_contract_address_hash,
                        transaction_hash: transaction_hash
                      )
