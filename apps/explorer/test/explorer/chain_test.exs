defmodule Explorer.ChainTest do
  use Explorer.DataCase
  use EthereumJSONRPC.Case

  require Ecto.Query

  import Ecto.Query
  import EthereumJSONRPC, only: [integer_to_quantity: 1]
  import Explorer.Factory
  import Mox

  alias Explorer.{Chain, Factory, PagingOptions, Repo}

  alias Explorer.Chain.{
    Address,
    Block,
    Data,
    DecompiledSmartContract,
    Hash,
    InternalTransaction,
    Log,
    PendingBlockOperation,
    Token,
    TokenTransfer,
    Transaction,
    SmartContract,
    Wei
  }

  alias Explorer.{Chain, Etherscan}
  alias Explorer.Chain.InternalTransaction.Type

  alias Explorer.Chain.Supply.ProofOfAuthority
  alias Explorer.Counters.AddressesWithBalanceCounter
  alias Explorer.Counters.AddressesCounter

  doctest Explorer.Chain

  setup :set_mox_global

  setup :verify_on_exit!

  describe "remove_nonconsensus_blocks_from_pending_ops/0" do
    test "removes pending ops for nonconsensus blocks" do
      block = insert(:block)
      insert(:pending_block_operation, block: block, fetch_internal_transactions: true)

      nonconsensus_block = insert(:block, consensus: false)
      insert(:pending_block_operation, block: nonconsensus_block, fetch_internal_transactions: true)

      :ok = Chain.remove_nonconsensus_blocks_from_pending_ops()

      assert Repo.get(PendingBlockOperation, block.hash)
      assert is_nil(Repo.get(PendingBlockOperation, nonconsensus_block.hash))
    end

    test "removes pending ops for nonconsensus blocks by block hashes" do
      block = insert(:block)
      insert(:pending_block_operation, block: block, fetch_internal_transactions: true)

      nonconsensus_block = insert(:block, consensus: false)
      insert(:pending_block_operation, block: nonconsensus_block, fetch_internal_transactions: true)

      nonconsensus_block1 = insert(:block, consensus: false)
      insert(:pending_block_operation, block: nonconsensus_block1, fetch_internal_transactions: true)

      :ok = Chain.remove_nonconsensus_blocks_from_pending_ops([nonconsensus_block1.hash])

      assert Repo.get(PendingBlockOperation, block.hash)
      assert Repo.get(PendingBlockOperation, nonconsensus_block.hash)
      assert is_nil(Repo.get(PendingBlockOperation, nonconsensus_block1.hash))
    end
  end

  describe "count_addresses_with_balance_from_cache/0" do
    test "returns the number of addresses with fetched_coin_balance > 0" do
      insert(:address, fetched_coin_balance: 0)
      insert(:address, fetched_coin_balance: 1)
      insert(:address, fetched_coin_balance: 2)

      start_supervised!(AddressesWithBalanceCounter)
      AddressesWithBalanceCounter.consolidate()

      addresses_with_balance = Chain.count_addresses_with_balance_from_cache()

      assert is_integer(addresses_with_balance)
      assert addresses_with_balance == 2
    end
  end

  describe "address_estimated_count/0" do
    test "returns the number of all addresses" do
      insert(:address, fetched_coin_balance: 0)
      insert(:address, fetched_coin_balance: 1)
      insert(:address, fetched_coin_balance: 2)

      start_supervised!(AddressesCounter)
      AddressesCounter.consolidate()

      addresses_with_balance = Chain.address_estimated_count()

      assert is_integer(addresses_with_balance)
      assert addresses_with_balance == 3
    end
  end

  describe "last_db_block_status/0" do
    test "return no_blocks errors if db is empty" do
      assert {:error, :no_blocks} = Chain.last_db_block_status()
    end

    test "returns {:ok, last_block_period} if block is in healthy period" do
      insert(:block, consensus: true)

      assert {:ok, _, _} = Chain.last_db_block_status()
    end

    test "return {:ok, last_block_period} if block is not in healthy period" do
      insert(:block, consensus: true, timestamp: Timex.shift(DateTime.utc_now(), hours: -50))

      assert {:error, _, _} = Chain.last_db_block_status()
    end
  end

  describe "last_cache_block_status/0" do
    test "returns success if cache is not stale" do
      insert(:block, consensus: true)

      assert {:ok, _, _} = Chain.last_cache_block_status()
    end

    test "return error if cache is stale" do
      insert(:block, consensus: true, timestamp: Timex.shift(DateTime.utc_now(), hours: -50))

      assert {:error, _, _} = Chain.last_cache_block_status()
    end
  end

  describe "ERC721_token_instance_from_token_id_and_token_address/2" do
    test "return ERC721 token instance" do
      contract_address = insert(:address)

      token_id = 10

      insert(:token_transfer,
        from_address: contract_address,
        token_contract_address: contract_address,
        token_id: token_id
      )

      assert {:ok, result} =
               Chain.erc721_token_instance_from_token_id_and_token_address(token_id, contract_address.hash)

      assert result.token_id == Decimal.new(token_id)
    end
  end

  describe "upsert_token_instance/1" do
    test "insert a new token instance with valid params" do
      token = insert(:token)

      params = %{
        token_id: 1,
        token_contract_address_hash: token.contract_address_hash,
        metadata: %{uri: "http://example.com"}
      }

      {:ok, result} = Chain.upsert_token_instance(params)

      assert result.token_id == Decimal.new(1)
      assert result.metadata == params.metadata
      assert result.token_contract_address_hash == token.contract_address_hash
    end

    test "replaces existing token instance record" do
      token = insert(:token)

      params = %{
        token_id: 1,
        token_contract_address_hash: token.contract_address_hash,
        metadata: %{uri: "http://example.com"}
      }

      {:ok, _} = Chain.upsert_token_instance(params)

      params1 = %{
        token_id: 1,
        token_contract_address_hash: token.contract_address_hash,
        metadata: %{uri: "http://example1.com"}
      }

      {:ok, result} = Chain.upsert_token_instance(params1)

      assert result.token_id == Decimal.new(1)
      assert result.metadata == params1.metadata
      assert result.token_contract_address_hash == token.contract_address_hash
    end

    test "fails to import with invalid params" do
      params = %{
        token_id: 1,
        metadata: %{uri: "http://example.com"}
      }

      {:error,
       %{
         errors: [
           token_contract_address_hash: {"can't be blank", [validation: :required]}
         ],
         valid?: false
       }} = Chain.upsert_token_instance(params)
    end

    test "inserts just an error without metadata" do
      token = insert(:token)
      error = "no uri"

      params = %{
        token_id: 1,
        token_contract_address_hash: token.contract_address_hash,
        error: error
      }

      {:ok, result} = Chain.upsert_token_instance(params)

      assert result.error == error
    end

    test "nillifies error" do
      token = insert(:token)

      insert(:token_instance,
        token_id: 1,
        token_contract_address_hash: token.contract_address_hash,
        error: "no uri"
      )

      params = %{
        token_id: 1,
        token_contract_address_hash: token.contract_address_hash,
        metadata: %{uri: "http://example1.com"}
      }

      {:ok, result} = Chain.upsert_token_instance(params)

      assert is_nil(result.error)
      assert result.metadata == params.metadata
    end
  end

  describe "address_to_logs/2" do
    test "fetches logs" do
      %Address{hash: address_hash} = address = insert(:address)

      transaction1 =
        :transaction
        |> insert(to_address: address)
        |> with_block()

      insert(:log,
        block: transaction1.block,
        block_number: transaction1.block_number,
        transaction: transaction1,
        index: 1,
        address: address
      )

      transaction2 =
        :transaction
        |> insert(from_address: address)
        |> with_block()

      insert(:log,
        block: transaction2.block,
        block_number: transaction2.block_number,
        transaction: transaction2,
        index: 2,
        address: address
      )

      assert Enum.count(Chain.address_to_logs(address_hash)) == 2
    end

    test "paginates logs" do
      %Address{hash: address_hash} = address = insert(:address)

      transaction =
        :transaction
        |> insert(to_address: address)
        |> with_block()

      log1 = insert(:log, transaction: transaction, index: 1, address: address, block_number: transaction.block_number)

      2..51
      |> Enum.map(fn index ->
        insert(:log,
          block: transaction.block,
          transaction: transaction,
          index: index,
          address: address,
          block_number: transaction.block_number
        )
      end)
      |> Enum.map(& &1.index)

      paging_options1 = %PagingOptions{page_size: 1}

      [_log] = Chain.address_to_logs(address_hash, paging_options: paging_options1)

      paging_options2 = %PagingOptions{page_size: 60, key: {transaction.block_number, transaction.index, log1.index}}

      assert Enum.count(Chain.address_to_logs(address_hash, paging_options: paging_options2)) == 50
    end

    test "searches logs by topic when the first topic matches" do
      %Address{hash: address_hash} = address = insert(:address)

      transaction1 =
        :transaction
        |> insert(to_address: address)
        |> with_block()

      insert(:log,
        block: transaction1.block,
        transaction: transaction1,
        index: 1,
        address: address,
        block_number: transaction1.block_number
      )

      transaction2 =
        :transaction
        |> insert(from_address: address)
        |> with_block()

      insert(:log,
        block: transaction2.block,
        transaction: transaction2,
        index: 2,
        address: address,
        first_topic: "test",
        block_number: transaction2.block_number
      )

      [found_log] = Chain.address_to_logs(address_hash, topic: "test")

      assert found_log.transaction.hash == transaction2.hash
    end

    test "searches logs by topic when the fourth topic matches" do
      %Address{hash: address_hash} = address = insert(:address)

      transaction1 =
        :transaction
        |> insert(to_address: address)
        |> with_block()

      insert(:log,
        block: transaction1.block,
        block_number: transaction1.block_number,
        transaction: transaction1,
        index: 1,
        address: address,
        fourth_topic: "test"
      )

      transaction2 =
        :transaction
        |> insert(from_address: address)
        |> with_block()

      insert(:log,
        block: transaction2.block,
        block_number: transaction2.block.number,
        transaction: transaction2,
        index: 2,
        address: address
      )

      [found_log] = Chain.address_to_logs(address_hash, topic: "test")

      assert found_log.transaction.hash == transaction1.hash
    end
  end

  describe "address transactions and rewards" do
    test "without transactions" do
      %Address{hash: address_hash} = insert(:address)

      assert Repo.aggregate(Transaction, :count, :hash) == 0

      assert %{transactions_count: 0, transactions: []} == Chain.address_to_transactions_rap(address_hash)
    end

    test "with from transactions" do
      %Address{hash: address_hash} = address = insert(:address)

      transaction =
        :transaction
        |> insert(from_address: address)
        |> with_block()

      %{transactions_count: _, transactions: transactions} =
        Chain.address_to_transactions_rap(address_hash, direction: :from)

      assert [transaction] ==
               transactions
               |> Repo.preload([:block, :to_address, :from_address])
    end

    test "with to transactions" do
      %Address{hash: address_hash} = address = insert(:address)

      transaction =
        :transaction
        |> insert(to_address: address)
        |> with_block()

      %{transactions_count: _, transactions: transactions} =
        Chain.address_to_transactions_rap(address_hash, direction: :to)

      assert [transaction] ==
               transactions
               |> Repo.preload([:block, :to_address, :from_address])
    end

    test "with to and from transactions and direction: :from" do
      %Address{hash: address_hash} = address = insert(:address)

      transaction =
        :transaction
        |> insert(from_address: address)
        |> with_block()

      %{transactions_count: _, transactions: transactions} =
        Chain.address_to_transactions_rap(address_hash, direction: :from)

      # only contains "from" transaction
      assert [transaction] ==
               transactions
               |> Repo.preload([:block, :to_address, :from_address])
    end

    test "with to and from transactions and direction: :to" do
      %Address{hash: address_hash} = address = insert(:address)

      transaction =
        :transaction
        |> insert(to_address: address)
        |> with_block()

      %{transactions_count: _, transactions: transactions} =
        Chain.address_to_transactions_rap(address_hash, direction: :to)

      assert [transaction] ==
               transactions
               |> Repo.preload([:block, :to_address, :from_address])
    end

    test "with to and from transactions and no :direction option" do
      %Address{hash: address_hash} = address = insert(:address)
      block = insert(:block)

      transaction1 =
        :transaction
        |> insert(to_address: address)
        |> with_block(block)

      transaction2 =
        :transaction
        |> insert(from_address: address)
        |> with_block(block)

      %{transactions_count: _, transactions: transactions} = Chain.address_to_transactions_rap(address_hash)

      assert [transaction2, transaction1] ==
               transactions
               |> Repo.preload([:block, :to_address, :from_address])
    end

    test "does not include non-contract-creation parent transactions" do
      transaction =
        %Transaction{} =
        :transaction
        |> insert()
        |> with_block()

      %InternalTransaction{created_contract_address: address} =
        insert(:internal_transaction_create,
          transaction: transaction,
          index: 0,
          block_number: transaction.block_number,
          block_hash: transaction.block_hash,
          block_index: 0,
          transaction_index: transaction.index
        )

      assert %{transactions_count: 0, transactions: []} == Chain.address_to_transactions_rap(address.hash)
    end

    test "returns transactions that have token transfers for the given to_address" do
      %Address{hash: address_hash} = address = insert(:address)

      transaction =
        :transaction
        |> insert(to_address: address, to_address_hash: address.hash)
        |> with_block()

      insert(
        :token_transfer,
        to_address: address,
        transaction: transaction
      )

      %{transactions_count: _, transactions: transactions} = Chain.address_to_transactions_rap(address_hash)

      assert [transaction.hash] ==
               transactions
               |> Enum.map(& &1.hash)
    end

    test "with transactions can be paginated" do
      %Address{hash: address_hash} = address = insert(:address)

      second_page_hashes =
        2
        |> insert_list(:transaction, from_address: address)
        |> with_block()
        |> Enum.map(& &1.hash)

      _first_page_hashes =
        2
        |> insert_list(:transaction, from_address: address)
        |> with_block()
        |> Enum.map(& &1.hash)

      %{transactions_count: _, transactions: transactions} =
        address_hash
        |> Chain.address_to_transactions_rap(
          paging_options: %PagingOptions{
            page_size: 2,
            page_number: 2
          }
        )

      %{transactions_count: _, transactions: transactions} =
        address_hash
        |> Chain.address_to_transactions_rap(
          paging_options: %PagingOptions{
            key: {block_number, index},
            page_size: 2,
            page_number: 2
          }
        )

      assert second_page_hashes ==
               transactions
               |> Enum.map(& &1.hash)
               |> Enum.reverse()
    end

    test "returns results in reverse chronological order by block number and transaction index" do
      %Address{hash: address_hash} = address = insert(:address)

      a_block = insert(:block, number: 6000)

      %Transaction{hash: first} =
        :transaction
        |> insert(to_address: address)
        |> with_block(a_block)

      %Transaction{hash: second} =
        :transaction
        |> insert(to_address: address)
        |> with_block(a_block)

      %Transaction{hash: third} =
        :transaction
        |> insert(to_address: address)
        |> with_block(a_block)

      %Transaction{hash: fourth} =
        :transaction
        |> insert(to_address: address)
        |> with_block(a_block)

      b_block = insert(:block, number: 2000)

      %Transaction{hash: fifth} =
        :transaction
        |> insert(to_address: address)
        |> with_block(b_block)

      %Transaction{hash: sixth} =
        :transaction
        |> insert(to_address: address)
        |> with_block(b_block)

      %{transactions_count: _, transactions: transactions} =
        address_hash
        |> Chain.address_to_transactions_rap()

      result =
        transactions
        |> Enum.map(& &1.hash)

      assert [fourth, third, second, first, sixth, fifth] == result
    end

    test "with emission rewards" do
      Application.put_env(:block_scout_web, BlockScoutWeb.Chain, has_emission_funds: true)

      Application.put_env(:explorer, Explorer.Chain.Block.Reward,
        validators_contract_address: "0x0000000000000000000000000000000000000005",
        keys_manager_contract_address: "0x0000000000000000000000000000000000000006"
      )

      block = insert(:block)

      block_miner_hash_string = Base.encode16(block.miner_hash.bytes, case: :lower)

      insert(
        :reward,
        address_hash: block.miner_hash,
        block_hash: block.hash,
        address_type: :validator
      )

      insert(
        :reward,
        address_hash: block.miner_hash,
        block_hash: block.hash,
        address_type: :emission_funds
      )

<<<<<<< HEAD
      # isValidator => true
      expect(
        EthereumJSONRPC.Mox,
        :json_rpc,
        fn [%{id: id, method: _, params: [%{data: _, to: _}, _]}], _options ->
          {:ok,
           [%{id: id, jsonrpc: "2.0", result: "0x0000000000000000000000000000000000000000000000000000000000000001"}]}
        end
      )

      # getPayoutByMining => 0x0000000000000000000000000000000000000001
      expect(
        EthereumJSONRPC.Mox,
        :json_rpc,
        fn [%{id: id, method: _, params: [%{data: _, to: _}, _]}], _options ->
          {:ok, [%{id: id, result: "0x000000000000000000000000" <> block_miner_hash_string}]}
        end
      )

=======
>>>>>>> 40876c62
      res = Chain.address_to_rewards(block.miner.hash)

      assert [{_, _}] = res

      on_exit(fn ->
        Application.put_env(:block_scout_web, BlockScoutWeb.Chain, has_emission_funds: false)

        Application.put_env(:explorer, Explorer.Chain.Block.Reward,
          validators_contract_address: nil,
          keys_manager_contract_address: nil
        )
      end)
    end

    test "with emission rewards and transactions" do
      Application.put_env(:block_scout_web, BlockScoutWeb.Chain, has_emission_funds: true)

      Application.put_env(:explorer, Explorer.Chain.Block.Reward,
        validators_contract_address: "0x0000000000000000000000000000000000000005",
        keys_manager_contract_address: "0x0000000000000000000000000000000000000006"
      )

      block = insert(:block)

      block_miner_hash_string = Base.encode16(block.miner_hash.bytes, case: :lower)

      insert(
        :reward,
        address_hash: block.miner_hash,
        block_hash: block.hash,
        address_type: :validator
      )

      insert(
        :reward,
        address_hash: block.miner_hash,
        block_hash: block.hash,
        address_type: :emission_funds
      )

      :transaction
      |> insert(to_address: block.miner)
      |> with_block(block)
      |> Repo.preload(:token_transfers)

<<<<<<< HEAD
      # isValidator => true
      expect(
        EthereumJSONRPC.Mox,
        :json_rpc,
        fn [%{id: id, method: _, params: [%{data: _, to: _}, _]}], _options ->
          {:ok,
           [%{id: id, jsonrpc: "2.0", result: "0x0000000000000000000000000000000000000000000000000000000000000001"}]}
        end
      )

      # getPayoutByMining => 0x0000000000000000000000000000000000000001
      expect(
        EthereumJSONRPC.Mox,
        :json_rpc,
        fn [%{id: id, method: _, params: [%{data: _, to: _}, _]}], _options ->
          {:ok, [%{id: id, result: "0x000000000000000000000000" <> block_miner_hash_string}]}
        end
      )

=======
>>>>>>> 40876c62
      assert [{_, _}] = Chain.address_to_rewards(block.miner.hash, direction: :to)

      on_exit(fn ->
        Application.put_env(:block_scout_web, BlockScoutWeb.Chain, has_emission_funds: false)

        Application.put_env(:explorer, Explorer.Chain.Block.Reward,
          validators_contract_address: nil,
          keys_manager_contract_address: nil
        )
      end)
    end

    test "with emissions rewards, but feature disabled" do
      Application.put_env(:block_scout_web, BlockScoutWeb.Chain, has_emission_funds: false)

      block = insert(:block)

      insert(
        :reward,
        address_hash: block.miner_hash,
        block_hash: block.hash,
        address_type: :validator
      )

      insert(
        :reward,
        address_hash: block.miner_hash,
        block_hash: block.hash,
        address_type: :emission_funds
      )

      assert [] == Chain.address_to_rewards(block.miner.hash)
    end
  end

  describe "address_to_transactions_tasks_range_of_blocks/2" do
    test "returns empty extremums if no transactions" do
      address = insert(:address)

      extremums = Chain.address_to_transactions_tasks_range_of_blocks(address.hash, [])

      assert extremums == %{
               :min_block_number => nil,
               :max_block_number => 0
             }
    end

    test "returns correct extremums for from_address" do
      address = insert(:address)

      :transaction
      |> insert(from_address: address)
      |> with_block(insert(:block, number: 1000))

      extremums = Chain.address_to_transactions_tasks_range_of_blocks(address.hash, [])

      assert extremums == %{
               :min_block_number => 1000,
               :max_block_number => 1000
             }
    end

    test "returns correct extremums for to_address" do
      address = insert(:address)

      :transaction
      |> insert(to_address: address)
      |> with_block(insert(:block, number: 1000))

      extremums = Chain.address_to_transactions_tasks_range_of_blocks(address.hash, [])

      assert extremums == %{
               :min_block_number => 1000,
               :max_block_number => 1000
             }
    end

    test "returns correct extremums for created_contract_address" do
      address = insert(:address)

      :transaction
      |> insert(created_contract_address: address)
      |> with_block(insert(:block, number: 1000))

      extremums = Chain.address_to_transactions_tasks_range_of_blocks(address.hash, [])

      assert extremums == %{
               :min_block_number => 1000,
               :max_block_number => 1000
             }
    end

    test "returns correct extremums for multiple number of transactions" do
      address = insert(:address)

      :transaction
      |> insert(created_contract_address: address)
      |> with_block(insert(:block, number: 1000))

      :transaction
      |> insert(created_contract_address: address)
      |> with_block(insert(:block, number: 999))

      :transaction
      |> insert(created_contract_address: address)
      |> with_block(insert(:block, number: 1003))

      :transaction
      |> insert(from_address: address)
      |> with_block(insert(:block, number: 1001))

      :transaction
      |> insert(from_address: address)
      |> with_block(insert(:block, number: 1004))

      :transaction
      |> insert(to_address: address)
      |> with_block(insert(:block, number: 1002))

      :transaction
      |> insert(to_address: address)
      |> with_block(insert(:block, number: 998))

      extremums = Chain.address_to_transactions_tasks_range_of_blocks(address.hash, [])

      assert extremums == %{
               :min_block_number => 998,
               :max_block_number => 1004
             }
    end
  end

  describe "total_transactions_sent_by_address/1" do
    test "increments +1 in the last nonce result" do
      address = insert(:address)

      :transaction
      |> insert(nonce: 100, from_address: address)
      |> with_block(insert(:block, number: 1000))

      assert Chain.total_transactions_sent_by_address(address.hash) == 101
    end

    test "returns 0 when the address did not send transactions" do
      address = insert(:address)

      :transaction
      |> insert(nonce: 100, to_address: address)
      |> with_block(insert(:block, number: 1000))

      assert Chain.total_transactions_sent_by_address(address.hash) == 0
    end
  end

  describe "balance/2" do
    test "with Address.t with :wei" do
      assert Chain.balance(%Address{fetched_coin_balance: %Wei{value: Decimal.new(1)}}, :wei) == Decimal.new(1)
      assert Chain.balance(%Address{fetched_coin_balance: nil}, :wei) == nil
    end

    test "with Address.t with :gwei" do
      assert Chain.balance(%Address{fetched_coin_balance: %Wei{value: Decimal.new(1)}}, :gwei) == Decimal.new("1e-9")
      assert Chain.balance(%Address{fetched_coin_balance: %Wei{value: Decimal.new("1e9")}}, :gwei) == Decimal.new(1)
      assert Chain.balance(%Address{fetched_coin_balance: nil}, :gwei) == nil
    end

    test "with Address.t with :ether" do
      assert Chain.balance(%Address{fetched_coin_balance: %Wei{value: Decimal.new(1)}}, :ether) == Decimal.new("1e-18")
      assert Chain.balance(%Address{fetched_coin_balance: %Wei{value: Decimal.new("1e18")}}, :ether) == Decimal.new(1)
      assert Chain.balance(%Address{fetched_coin_balance: nil}, :ether) == nil
    end
  end

  describe "block_to_transactions/2" do
    test "without transactions" do
      block = insert(:block)

      assert Repo.aggregate(Transaction, :count, :hash) == 0

      assert [] = Chain.block_to_transactions(block.hash)
    end

    test "with transactions" do
      %Transaction{block: block, hash: transaction_hash} =
        :transaction
        |> insert()
        |> with_block()

      assert [%Transaction{hash: ^transaction_hash}] = Chain.block_to_transactions(block.hash)
    end

    test "with transactions can be paginated by {index}" do
      block = insert(:block)

      second_page_hashes =
        50
        |> insert_list(:transaction)
        |> with_block(block)
        |> Enum.map(& &1.hash)

      %Transaction{index: index} =
        :transaction
        |> insert()
        |> with_block(block)

      assert second_page_hashes ==
               block.hash
               |> Chain.block_to_transactions(paging_options: %PagingOptions{key: {index}, page_size: 50})
               |> Enum.map(& &1.hash)
    end

    test "returns transactions with token_transfers preloaded" do
      address = insert(:address)
      block = insert(:block)
      token_contract_address = insert(:contract_address)
      token = insert(:token, contract_address: token_contract_address)

      transaction =
        :transaction
        |> insert()
        |> with_block(block)

      insert_list(
        2,
        :token_transfer,
        to_address: address,
        transaction: transaction,
        token_contract_address: token_contract_address,
        token: token
      )

      fetched_transaction = List.first(Explorer.Chain.block_to_transactions(block.hash))
      assert fetched_transaction.hash == transaction.hash
      assert length(fetched_transaction.token_transfers) == 2
    end
  end

  describe "block_to_transaction_count/1" do
    test "without transactions" do
      block = insert(:block)

      assert Chain.block_to_transaction_count(block.hash) == 0
    end

    test "with transactions" do
      %Transaction{block: block} =
        :transaction
        |> insert()
        |> with_block()

      assert Chain.block_to_transaction_count(block.hash) == 1
    end
  end

  describe "address_to_incoming_transaction_count/1" do
    test "without transactions" do
      %Address{hash: address_hash} = insert(:address)

      assert Chain.address_to_incoming_transaction_count(address_hash) == 0
    end

    test "with transactions" do
      %Transaction{to_address: to_address} = insert(:transaction)

      assert Chain.address_to_incoming_transaction_count(to_address.hash) == 1
    end
  end

  describe "confirmations/1" do
    test "with block.number == block_height " do
      block = insert(:block)
      block_height = Chain.block_height()

      assert block.number == block_height
      assert {:ok, 1} = Chain.confirmations(block, block_height: block_height)
    end

    test "with block.number < block_height" do
      block = insert(:block)
      block_height = block.number + 2

      assert block.number < block_height
      assert {:ok, confirmations} = Chain.confirmations(block, block_height: block_height)
      assert confirmations == block_height - block.number + 1
    end
  end

  describe "fee/2" do
    test "without receipt with :wei unit" do
      assert Chain.fee(%Transaction{gas: Decimal.new(3), gas_price: %Wei{value: Decimal.new(2)}, gas_used: nil}, :wei) ==
               {:maximum, Decimal.new(6)}
    end

    test "without receipt with :gwei unit" do
      assert Chain.fee(%Transaction{gas: Decimal.new(3), gas_price: %Wei{value: Decimal.new(2)}, gas_used: nil}, :gwei) ==
               {:maximum, Decimal.new("6e-9")}
    end

    test "without receipt with :ether unit" do
      assert Chain.fee(%Transaction{gas: Decimal.new(3), gas_price: %Wei{value: Decimal.new(2)}, gas_used: nil}, :ether) ==
               {:maximum, Decimal.new("6e-18")}
    end

    test "with receipt with :wei unit" do
      assert Chain.fee(
               %Transaction{
                 gas: Decimal.new(3),
                 gas_price: %Wei{value: Decimal.new(2)},
                 gas_used: Decimal.new(2)
               },
               :wei
             ) == {:actual, Decimal.new(4)}
    end

    test "with receipt with :gwei unit" do
      assert Chain.fee(
               %Transaction{
                 gas: Decimal.new(3),
                 gas_price: %Wei{value: Decimal.new(2)},
                 gas_used: Decimal.new(2)
               },
               :gwei
             ) == {:actual, Decimal.new("4e-9")}
    end

    test "with receipt with :ether unit" do
      assert Chain.fee(
               %Transaction{
                 gas: Decimal.new(3),
                 gas_price: %Wei{value: Decimal.new(2)},
                 gas_used: Decimal.new(2)
               },
               :ether
             ) == {:actual, Decimal.new("4e-18")}
    end
  end

  describe "fetch_token_transfers_from_token_hash/2" do
    test "without token transfers" do
      %Token{contract_address_hash: contract_address_hash} = insert(:token)

      assert Chain.fetch_token_transfers_from_token_hash(contract_address_hash) == []
    end

    test "with token transfers" do
      address = insert(:address)

      transaction =
        :transaction
        |> insert()
        |> with_block()

      %TokenTransfer{
        transaction_hash: token_transfer_transaction_hash,
        log_index: token_transfer_log_index,
        token_contract_address_hash: token_contract_address_hash
      } = insert(:token_transfer, to_address: address, transaction: transaction)

      assert token_contract_address_hash
             |> Chain.fetch_token_transfers_from_token_hash()
             |> Enum.map(&{&1.transaction_hash, &1.log_index}) == [
               {token_transfer_transaction_hash, token_transfer_log_index}
             ]
    end
  end

  describe "finished_indexing?/0" do
    test "finished indexing" do
      block = insert(:block, number: 1)

      :transaction
      |> insert()
      |> with_block(block)

      assert Chain.finished_indexing?()
    end

    test "finished indexing (no txs)" do
      assert Chain.finished_indexing?()
    end

    test "not finished indexing" do
      block = insert(:block, number: 1)

      :transaction
      |> insert()
      |> with_block(block)

      insert(:pending_block_operation, block: block, fetch_internal_transactions: true)

      refute Chain.finished_indexing?()
    end
  end

  describe "gas_price/2" do
    test ":wei unit" do
      assert Chain.gas_price(%Transaction{gas_price: %Wei{value: Decimal.new(1)}}, :wei) == Decimal.new(1)
    end

    test ":gwei unit" do
      assert Chain.gas_price(%Transaction{gas_price: %Wei{value: Decimal.new(1)}}, :gwei) == Decimal.new("1e-9")

      assert Chain.gas_price(%Transaction{gas_price: %Wei{value: Decimal.new("1e9")}}, :gwei) == Decimal.new(1)
    end

    test ":ether unit" do
      assert Chain.gas_price(%Transaction{gas_price: %Wei{value: Decimal.new(1)}}, :ether) == Decimal.new("1e-18")

      assert Chain.gas_price(%Transaction{gas_price: %Wei{value: Decimal.new("1e18")}}, :ether) == Decimal.new(1)
    end
  end

  describe "hashes_to_addresses/1" do
    test "with existing addresses" do
      address1 = insert(:address, hash: "0x5aaeb6053f3e94c9b9a09f33669435e7ef1beaed")
      address2 = insert(:address, hash: "0x6aaeb6053f3e94c9b9a09f33669435e7ef1beaed")
      # in opposite of insertion order, to check that ordering matches ordering of arguments
      # regression test for https://github.com/poanetwork/blockscout/issues/843
      hashes = [address2.hash, address1.hash]

      [found_address1, found_address2] = Explorer.Chain.hashes_to_addresses(hashes)

      %Explorer.Chain.Address{hash: found_hash1} = found_address1
      %Explorer.Chain.Address{hash: found_hash2} = found_address2

      assert found_hash1 == address2.hash
      assert found_hash2 == address1.hash

      hashes = [address1.hash, address2.hash]

      [found_address1, found_address2] = Explorer.Chain.hashes_to_addresses(hashes)

      %Explorer.Chain.Address{hash: found_hash1} = found_address1
      %Explorer.Chain.Address{hash: found_hash2} = found_address2

      assert found_hash1 == address1.hash
      assert found_hash2 == address2.hash
    end

    test "with nonexistent addresses" do
      hash1 = "0x5aaeb6053f3e94c9b9a09f33669435e7ef1beaed"
      hash2 = "0x6aaeb6053f3e94c9b9a09f33669435e7ef1beaed"
      hashes = [hash1, hash2]

      assert Explorer.Chain.hashes_to_addresses(hashes) == []
    end
  end

  describe "hash_to_transaction/2" do
    test "with transaction with block required without block returns {:error, :not_found}" do
      %Transaction{hash: hash_with_block} =
        :transaction
        |> insert()
        |> with_block()

      %Transaction{hash: hash_without_index} = insert(:transaction)

      assert {:ok, %Transaction{hash: ^hash_with_block}} =
               Chain.hash_to_transaction(
                 hash_with_block,
                 necessity_by_association: %{block: :required}
               )

      assert {:error, :not_found} =
               Chain.hash_to_transaction(
                 hash_without_index,
                 necessity_by_association: %{block: :required}
               )

      assert {:ok, %Transaction{hash: ^hash_without_index}} =
               Chain.hash_to_transaction(
                 hash_without_index,
                 necessity_by_association: %{block: :optional}
               )
    end

    test "transaction with multiple create internal transactions is returned" do
      transaction =
        %Transaction{hash: hash_with_block} =
        :transaction
        |> insert()
        |> with_block()

      insert(:internal_transaction,
        transaction: transaction,
        index: 0,
        block_number: transaction.block_number,
        block_hash: transaction.block_hash,
        block_index: 0,
        transaction_index: transaction.index
      )

      Enum.each(1..3, fn index ->
        insert(:internal_transaction_create,
          transaction: transaction,
          index: index,
          block_number: transaction.block_number,
          block_hash: transaction.block_hash,
          block_index: index,
          transaction_index: transaction.index
        )
      end)

      assert {:ok, %Transaction{hash: ^hash_with_block}} = Chain.hash_to_transaction(hash_with_block)
    end
  end

  describe "hash_to_address/1" do
    test "returns not found if the address doesn't exist" do
      hash_str = "0xcbbcd5ac86f9a50e13313633b262e16f695a90c2"
      {:ok, hash} = Chain.string_to_address_hash(hash_str)

      assert {:error, :not_found} = Chain.hash_to_address(hash)
    end

    test "returns the correct address if it exists" do
      address = insert(:address)

      assert {:ok, address} = Chain.hash_to_address(address.hash)
    end

    test "has_decompiled_code? is true if there are decompiled contracts" do
      address = insert(:address)
      insert(:decompiled_smart_contract, address_hash: address.hash)

      {:ok, found_address} = Chain.hash_to_address(address.hash)

      assert found_address.has_decompiled_code?
    end

    test "has_decompiled_code? is false if there are no decompiled contracts" do
      address = insert(:address)

      {:ok, found_address} = Chain.hash_to_address(address.hash)

      refute found_address.has_decompiled_code?
    end
  end

  describe "token_contract_address_from_token_name/1" do
    test "return not found if token doesn't exist" do
      name = "AYR"

      assert {:error, :not_found} = Chain.token_contract_address_from_token_name(name)
    end

    test "return the correct token if it exists" do
      name = "AYR"
      insert(:token, symbol: name)

      assert {:ok, _} = Chain.token_contract_address_from_token_name(name)
    end

    test "return not found if multiple records are in the results" do
      name = "TOKEN"

      insert(:token, symbol: name)
      insert(:token, symbol: name)

      assert {:error, :not_found} = Chain.token_contract_address_from_token_name(name)
    end
  end

  describe "find_or_insert_address_from_hash/1" do
    test "returns an address if it already exists" do
      address = insert(:address)

      assert {:ok, address} = Chain.find_or_insert_address_from_hash(address.hash)
    end

    test "returns an address if it doesn't exist" do
      hash_str = "0xcbbcd5ac86f9a50e13313633b262e16f695a90c2"
      {:ok, hash} = Chain.string_to_address_hash(hash_str)

      assert {:ok, %Chain.Address{hash: hash}} = Chain.find_or_insert_address_from_hash(hash)
    end
  end

  describe "hashes_to_transactions/2" do
    test "with transaction with block required without block returns nil" do
      [%Transaction{hash: hash_with_block1}, %Transaction{hash: hash_with_block2}] =
        2
        |> insert_list(:transaction)
        |> with_block()

      [%Transaction{hash: hash_without_index1}, %Transaction{hash: hash_without_index2}] = insert_list(2, :transaction)

      assert [%Transaction{hash: ^hash_with_block2}, %Transaction{hash: ^hash_with_block1}] =
               Chain.hashes_to_transactions(
                 [hash_with_block1, hash_with_block2],
                 necessity_by_association: %{block: :required}
               )

      assert [] =
               Chain.hashes_to_transactions(
                 [hash_without_index1, hash_without_index2],
                 necessity_by_association: %{block: :required}
               )

      assert [hash_without_index1, hash_without_index2]
             |> Chain.hashes_to_transactions(necessity_by_association: %{block: :optional})
             |> Enum.all?(&(&1.hash in [hash_without_index1, hash_without_index2]))
    end

    test "returns transactions with token_transfers preloaded" do
      address = insert(:address)
      token_contract_address = insert(:contract_address)
      token = insert(:token, contract_address: token_contract_address)

      [transaction1, transaction2] =
        2
        |> insert_list(:transaction)
        |> with_block()

      %TokenTransfer{transaction_hash: transaction_hash1, log_index: log_index1} =
        insert(
          :token_transfer,
          to_address: address,
          transaction: transaction1,
          token_contract_address: token_contract_address,
          token: token
        )

      %TokenTransfer{transaction_hash: transaction_hash2, log_index: log_index2} =
        insert(
          :token_transfer,
          to_address: address,
          transaction: transaction2,
          token_contract_address: token_contract_address,
          token: token
        )

      fetched_transactions = Explorer.Chain.hashes_to_transactions([transaction1.hash, transaction2.hash])

      assert Enum.all?(fetched_transactions, fn transaction ->
               %TokenTransfer{transaction_hash: transaction_hash, log_index: log_index} =
                 hd(transaction.token_transfers)

               {transaction_hash, log_index} in [{transaction_hash1, log_index1}, {transaction_hash2, log_index2}]
             end)
    end
  end

  describe "indexed_ratio/0" do
    test "returns indexed ratio" do
      for index <- 5..9 do
        insert(:block, number: index)
      end

      assert Decimal.cmp(Chain.indexed_ratio(), Decimal.from_float(0.5)) == :eq
    end

    test "returns 0 if no blocks" do
      assert Decimal.new(0) == Chain.indexed_ratio()
    end

    test "returns 1.0 if fully indexed blocks" do
      for index <- 0..9 do
        insert(:block, number: index)
        Process.sleep(200)
      end

      assert Decimal.cmp(Chain.indexed_ratio(), 1) == :eq
    end
  end

  describe "fetch_min_block_number/0" do
    test "fetches min block numbers" do
      for index <- 5..9 do
        insert(:block, number: index)
        Process.sleep(200)
      end

      assert 5 = Chain.fetch_min_block_number()
    end

    test "fetches min when there are no blocks" do
      assert 0 = Chain.fetch_min_block_number()
    end
  end

  describe "fetch_max_block_number/0" do
    test "fetches max block numbers" do
      for index <- 5..9 do
        insert(:block, number: index)
      end

      assert 9 = Chain.fetch_max_block_number()
    end

    test "fetches max when there are no blocks" do
      assert 0 = Chain.fetch_max_block_number()
    end
  end

  describe "fetch_sum_coin_total_supply/0" do
    test "fetches coin total supply" do
      for index <- 0..4 do
        insert(:address, fetched_coin_balance: index)
      end

      assert "10" = Decimal.to_string(Etherscan.fetch_sum_coin_total_supply())
    end

    test "fetches coin total supply when there are no blocks" do
      assert 0 = Etherscan.fetch_sum_coin_total_supply()
    end
  end

  describe "address_hash_to_token_transfers/2" do
    test "returns just the token transfers related to the given contract address" do
      contract_address =
        insert(
          :address,
          contract_code: Factory.data("contract_code")
        )

      transaction =
        :transaction
        |> insert(to_address: contract_address)
        |> with_block()

      token_transfer =
        insert(
          :token_transfer,
          to_address: contract_address,
          transaction: transaction
        )

      insert(
        :token_transfer,
        to_address: build(:address),
        transaction: transaction
      )

      transaction =
        contract_address.hash
        |> Chain.address_hash_to_token_transfers()
        |> List.first()

      token_transfers_contract_address =
        Enum.map(
          transaction.token_transfers,
          &{&1.transaction_hash, &1.log_index}
        )

      assert token_transfers_contract_address == [
               {token_transfer.transaction_hash, token_transfer.log_index}
             ]
    end

    test "returns just the token transfers related to the given address" do
      %Address{hash: address_hash} = address = insert(:address)

      transaction =
        :transaction
        |> insert(to_address: address)
        |> with_block()

      token_transfer =
        insert(
          :token_transfer,
          to_address: address,
          transaction: transaction
        )

      insert(
        :token_transfer,
        to_address: build(:address),
        transaction: transaction
      )

      transaction =
        address_hash
        |> Chain.address_hash_to_token_transfers()
        |> List.first()

      token_transfers_related =
        Enum.map(
          transaction.token_transfers,
          &{&1.transaction_hash, &1.log_index}
        )

      assert token_transfers_related == [
               {token_transfer.transaction_hash, token_transfer.log_index}
             ]
    end

    test "fetches token transfers by address hash" do
      address = insert(:address)

      token_transfer =
        insert(
          :token_transfer,
          from_address: address,
          amount: 1
        )

      [transaction_hash] =
        address.hash
        |> Chain.address_hash_to_token_transfers()
        |> Enum.map(& &1.hash)

      assert transaction_hash == token_transfer.transaction_hash
    end
  end

  # Full tests in `test/explorer/import_test.exs`
  describe "import/1" do
    @import_data %{
      blocks: %{
        params: [
          %{
            consensus: true,
            difficulty: 340_282_366_920_938_463_463_374_607_431_768_211_454,
            gas_limit: 6_946_336,
            gas_used: 50450,
            hash: "0xf6b4b8c88df3ebd252ec476328334dc026cf66606a84fb769b3d3cbccc8471bd",
            miner_hash: "0xe8ddc5c7a2d2f0d7a9798459c0104fdf5e987aca",
            nonce: 0,
            number: 37,
            parent_hash: "0xc37bbad7057945d1bf128c1ff009fb1ad632110bf6a000aac025a80f7766b66e",
            size: 719,
            timestamp: Timex.parse!("2017-12-15T21:06:30.000000Z", "{ISO:Extended:Z}"),
            total_difficulty: 12_590_447_576_074_723_148_144_860_474_975_121_280_509
          }
        ]
      },
      block_second_degree_relations: %{
        params: [
          %{
            nephew_hash: "0xf6b4b8c88df3ebd252ec476328334dc026cf66606a84fb769b3d3cbccc8471bd",
            uncle_hash: "0xf6b4b8c88df3ebd252ec476328334dc026cf66606a84fb769b3d3cbccc8471be",
            index: 0
          }
        ]
      },
      broadcast: true,
      internal_transactions: %{
        params: [
          %{
            block_number: 37,
            transaction_hash: "0x53bd884872de3e488692881baeec262e7b95234d3965248c39fe992fffd433e5",
            index: 0,
            trace_address: [],
            type: "call",
            call_type: "call",
            from_address_hash: "0xe8ddc5c7a2d2f0d7a9798459c0104fdf5e987aca",
            to_address_hash: "0x8bf38d4764929064f2d4d3a56520a76ab3df415b",
            gas: 4_677_320,
            gas_used: 27770,
            input: "0x10855269000000000000000000000000862d67cb0773ee3f8ce7ea89b328ffea861ab3ef",
            output: "0x",
            value: 0
          }
        ],
        with: :blockless_changeset
      },
      logs: %{
        params: [
          %{
            block_hash: "0xf6b4b8c88df3ebd252ec476328334dc026cf66606a84fb769b3d3cbccc8471bd",
            address_hash: "0x8bf38d4764929064f2d4d3a56520a76ab3df415b",
            data: "0x0000000000000000000000000000000000000000000000000de0b6b3a7640000",
            first_topic: "0xddf252ad1be2c89b69c2b068fc378daa952ba7f163c4a11628f55a4df523b3ef",
            second_topic: "0x000000000000000000000000e8ddc5c7a2d2f0d7a9798459c0104fdf5e987aca",
            third_topic: "0x000000000000000000000000515c09c5bba1ed566b02a5b0599ec5d5d0aee73d",
            fourth_topic: nil,
            index: 0,
            transaction_hash: "0x53bd884872de3e488692881baeec262e7b95234d3965248c39fe992fffd433e5",
            type: "mined"
          }
        ]
      },
      transactions: %{
        params: [
          %{
            block_hash: "0xf6b4b8c88df3ebd252ec476328334dc026cf66606a84fb769b3d3cbccc8471bd",
            block_number: 37,
            cumulative_gas_used: 50450,
            from_address_hash: "0xe8ddc5c7a2d2f0d7a9798459c0104fdf5e987aca",
            gas: 4_700_000,
            gas_price: 100_000_000_000,
            gas_used: 50450,
            hash: "0x53bd884872de3e488692881baeec262e7b95234d3965248c39fe992fffd433e5",
            index: 0,
            input: "0x10855269000000000000000000000000862d67cb0773ee3f8ce7ea89b328ffea861ab3ef",
            nonce: 4,
            public_key:
              "0xe5d196ad4ceada719d9e592f7166d0c75700f6eab2e3c3de34ba751ea786527cb3f6eb96ad9fdfdb9989ff572df50f1c42ef800af9c5207a38b929aff969b5c9",
            r: 0xA7F8F45CCE375BB7AF8750416E1B03E0473F93C256DA2285D1134FC97A700E01,
            s: 0x1F87A076F13824F4BE8963E3DFFD7300DAE64D5F23C9A062AF0C6EAD347C135F,
            standard_v: 1,
            status: :ok,
            to_address_hash: "0x8bf38d4764929064f2d4d3a56520a76ab3df415b",
            v: 0xBE,
            value: 0
          }
        ]
      },
      addresses: %{
        params: [
          %{hash: "0x8bf38d4764929064f2d4d3a56520a76ab3df415b"},
          %{hash: "0xe8ddc5c7a2d2f0d7a9798459c0104fdf5e987aca"},
          %{hash: "0x515c09c5bba1ed566b02a5b0599ec5d5d0aee73d"}
        ]
      },
      tokens: %{
        on_conflict: :nothing,
        params: [
          %{
            contract_address_hash: "0x8bf38d4764929064f2d4d3a56520a76ab3df415b",
            type: "ERC-20"
          }
        ]
      },
      token_transfers: %{
        params: [
          %{
            block_hash: "0xf6b4b8c88df3ebd252ec476328334dc026cf66606a84fb769b3d3cbccc8471bd",
            amount: Decimal.new(1_000_000_000_000_000_000),
            block_number: 37,
            log_index: 0,
            from_address_hash: "0xe8ddc5c7a2d2f0d7a9798459c0104fdf5e987aca",
            to_address_hash: "0x515c09c5bba1ed566b02a5b0599ec5d5d0aee73d",
            token_contract_address_hash: "0x8bf38d4764929064f2d4d3a56520a76ab3df415b",
            transaction_hash: "0x53bd884872de3e488692881baeec262e7b95234d3965248c39fe992fffd433e5"
          }
        ]
      }
    }

    test "with valid data" do
      difficulty = Decimal.new(340_282_366_920_938_463_463_374_607_431_768_211_454)
      total_difficulty = Decimal.new(12_590_447_576_074_723_148_144_860_474_975_121_280_509)
      token_transfer_amount = Decimal.new(1_000_000_000_000_000_000)
      gas_limit = Decimal.new(6_946_336)
      gas_used = Decimal.new(50450)

      assert {:ok,
              %{
                addresses: [
                  %Address{
                    hash: %Hash{
                      byte_count: 20,
                      bytes:
                        <<81, 92, 9, 197, 187, 161, 237, 86, 107, 2, 165, 176, 89, 158, 197, 213, 208, 174, 231, 61>>
                    },
                    inserted_at: %{},
                    updated_at: %{}
                  },
                  %Address{
                    hash: %Hash{
                      byte_count: 20,
                      bytes:
                        <<139, 243, 141, 71, 100, 146, 144, 100, 242, 212, 211, 165, 101, 32, 167, 106, 179, 223, 65,
                          91>>
                    },
                    inserted_at: %{},
                    updated_at: %{}
                  },
                  %Address{
                    hash: %Hash{
                      byte_count: 20,
                      bytes:
                        <<232, 221, 197, 199, 162, 210, 240, 215, 169, 121, 132, 89, 192, 16, 79, 223, 94, 152, 122,
                          202>>
                    },
                    inserted_at: %{},
                    updated_at: %{}
                  }
                ],
                blocks: [
                  %Block{
                    consensus: true,
                    difficulty: ^difficulty,
                    gas_limit: ^gas_limit,
                    gas_used: ^gas_used,
                    hash: %Hash{
                      byte_count: 32,
                      bytes:
                        <<246, 180, 184, 200, 141, 243, 235, 210, 82, 236, 71, 99, 40, 51, 77, 192, 38, 207, 102, 96,
                          106, 132, 251, 118, 155, 61, 60, 188, 204, 132, 113, 189>>
                    },
                    miner_hash: %Hash{
                      byte_count: 20,
                      bytes:
                        <<232, 221, 197, 199, 162, 210, 240, 215, 169, 121, 132, 89, 192, 16, 79, 223, 94, 152, 122,
                          202>>
                    },
                    nonce: %Explorer.Chain.Hash{
                      byte_count: 8,
                      bytes: <<0, 0, 0, 0, 0, 0, 0, 0>>
                    },
                    number: 37,
                    parent_hash: %Hash{
                      byte_count: 32,
                      bytes:
                        <<195, 123, 186, 215, 5, 121, 69, 209, 191, 18, 140, 31, 240, 9, 251, 26, 214, 50, 17, 11, 246,
                          160, 0, 170, 192, 37, 168, 15, 119, 102, 182, 110>>
                    },
                    size: 719,
                    timestamp: %DateTime{
                      year: 2017,
                      month: 12,
                      day: 15,
                      hour: 21,
                      minute: 6,
                      second: 30,
                      microsecond: {0, 6},
                      std_offset: 0,
                      utc_offset: 0,
                      time_zone: "Etc/UTC",
                      zone_abbr: "UTC"
                    },
                    total_difficulty: ^total_difficulty,
                    inserted_at: %{},
                    updated_at: %{}
                  }
                ],
                internal_transactions: [],
                logs: [
                  %Log{
                    address_hash: %Hash{
                      byte_count: 20,
                      bytes:
                        <<139, 243, 141, 71, 100, 146, 144, 100, 242, 212, 211, 165, 101, 32, 167, 106, 179, 223, 65,
                          91>>
                    },
                    data: %Data{
                      bytes:
                        <<0, 0, 0, 0, 0, 0, 0, 0, 0, 0, 0, 0, 0, 0, 0, 0, 0, 0, 0, 0, 0, 0, 0, 0, 13, 224, 182, 179,
                          167, 100, 0, 0>>
                    },
                    index: 0,
                    first_topic: "0xddf252ad1be2c89b69c2b068fc378daa952ba7f163c4a11628f55a4df523b3ef",
                    second_topic: "0x000000000000000000000000e8ddc5c7a2d2f0d7a9798459c0104fdf5e987aca",
                    third_topic: "0x000000000000000000000000515c09c5bba1ed566b02a5b0599ec5d5d0aee73d",
                    fourth_topic: nil,
                    transaction_hash: %Hash{
                      byte_count: 32,
                      bytes:
                        <<83, 189, 136, 72, 114, 222, 62, 72, 134, 146, 136, 27, 174, 236, 38, 46, 123, 149, 35, 77, 57,
                          101, 36, 140, 57, 254, 153, 47, 255, 212, 51, 229>>
                    },
                    type: "mined",
                    inserted_at: %{},
                    updated_at: %{}
                  }
                ],
                transactions: [
                  %Transaction{
                    block_number: 37,
                    index: 0,
                    hash: %Hash{
                      byte_count: 32,
                      bytes:
                        <<83, 189, 136, 72, 114, 222, 62, 72, 134, 146, 136, 27, 174, 236, 38, 46, 123, 149, 35, 77, 57,
                          101, 36, 140, 57, 254, 153, 47, 255, 212, 51, 229>>
                    }
                  }
                ],
                tokens: [
                  %Token{
                    contract_address_hash: %Hash{
                      byte_count: 20,
                      bytes:
                        <<139, 243, 141, 71, 100, 146, 144, 100, 242, 212, 211, 165, 101, 32, 167, 106, 179, 223, 65,
                          91>>
                    },
                    type: "ERC-20",
                    inserted_at: %{},
                    updated_at: %{}
                  }
                ],
                token_transfers: [
                  %TokenTransfer{
                    amount: ^token_transfer_amount,
                    log_index: 0,
                    from_address_hash: %Hash{
                      byte_count: 20,
                      bytes:
                        <<232, 221, 197, 199, 162, 210, 240, 215, 169, 121, 132, 89, 192, 16, 79, 223, 94, 152, 122,
                          202>>
                    },
                    to_address_hash: %Hash{
                      byte_count: 20,
                      bytes:
                        <<81, 92, 9, 197, 187, 161, 237, 86, 107, 2, 165, 176, 89, 158, 197, 213, 208, 174, 231, 61>>
                    },
                    token_contract_address_hash: %Hash{
                      byte_count: 20,
                      bytes:
                        <<139, 243, 141, 71, 100, 146, 144, 100, 242, 212, 211, 165, 101, 32, 167, 106, 179, 223, 65,
                          91>>
                    },
                    transaction_hash: %Hash{
                      byte_count: 32,
                      bytes:
                        <<83, 189, 136, 72, 114, 222, 62, 72, 134, 146, 136, 27, 174, 236, 38, 46, 123, 149, 35, 77, 57,
                          101, 36, 140, 57, 254, 153, 47, 255, 212, 51, 229>>
                    },
                    inserted_at: %{},
                    updated_at: %{}
                  }
                ]
              }} = Chain.import(@import_data)
    end
  end

  describe "list_blocks/2" do
    test "without blocks" do
      assert [] = Chain.list_blocks()
    end

    test "with blocks" do
      %Block{hash: hash} = insert(:block)

      assert [%Block{hash: ^hash}] = Chain.list_blocks()
    end

    test "with blocks can be paginated" do
      second_page_block_ids =
        50
        |> insert_list(:block)
        |> Enum.map(& &1.number)

      block = insert(:block)

      assert second_page_block_ids ==
               [paging_options: %PagingOptions{key: {block.number}, page_size: 50}]
               |> Chain.list_blocks()
               |> Enum.map(& &1.number)
               |> Enum.reverse()
    end
  end

  describe "block_hash_by_number/1" do
    test "without blocks returns empty map" do
      assert Chain.block_hash_by_number([]) == %{}
    end

    test "with consensus block returns mapping" do
      block = insert(:block)

      assert Chain.block_hash_by_number([block.number]) == %{block.number => block.hash}
    end

    test "with non-consensus block does not return mapping" do
      block = insert(:block, consensus: false)

      assert Chain.block_hash_by_number([block.number]) == %{}
    end
  end

  describe "list_top_addresses/0" do
    test "without addresses with balance > 0" do
      insert(:address, fetched_coin_balance: 0)
      assert [] = Chain.list_top_addresses()
    end

    test "with top addresses in order" do
      address_hashes =
        4..1
        |> Enum.map(&insert(:address, fetched_coin_balance: &1))
        |> Enum.map(& &1.hash)

      assert address_hashes ==
               Chain.list_top_addresses()
               |> Enum.map(fn {address, _transaction_count} -> address end)
               |> Enum.map(& &1.hash)
    end

    # flaky test
    # test "with top addresses in order with matching value" do
    #   test_hashes =
    #     4..0
    #     |> Enum.map(&Explorer.Chain.Hash.cast(Explorer.Chain.Hash.Address, &1))
    #     |> Enum.map(&elem(&1, 1))

    #   tail =
    #     4..1
    #     |> Enum.map(&insert(:address, fetched_coin_balance: &1, hash: Enum.fetch!(test_hashes, &1 - 1)))
    #     |> Enum.map(& &1.hash)

    #   first_result_hash =
    #     :address
    #     |> insert(fetched_coin_balance: 4, hash: Enum.fetch!(test_hashes, 4))
    #     |> Map.fetch!(:hash)

    #   assert [first_result_hash | tail] ==
    #            Chain.list_top_addresses()
    #            |> Enum.map(fn {address, _transaction_count} -> address end)
    #            |> Enum.map(& &1.hash)
    # end

    # flaky test
    # test "paginates addresses" do
    #   test_hashes =
    #     4..0
    #     |> Enum.map(&Explorer.Chain.Hash.cast(Explorer.Chain.Hash.Address, &1))
    #     |> Enum.map(&elem(&1, 1))

    #   result =
    #     4..1
    #     |> Enum.map(&insert(:address, fetched_coin_balance: &1, hash: Enum.fetch!(test_hashes, &1 - 1)))
    #     |> Enum.map(& &1.hash)

    #   options = [paging_options: %PagingOptions{page_size: 1}]

    #   [{top_address, _}] = Chain.list_top_addresses(options)
    #   assert top_address.hash == List.first(result)

    #   tail_options = [
    #     paging_options: %PagingOptions{key: {top_address.fetched_coin_balance.value, top_address.hash}, page_size: 3}
    #   ]

    #   tail_result = tail_options |> Chain.list_top_addresses() |> Enum.map(fn {address, _} -> address.hash end)

    #   [_ | expected_tail] = result

    #   assert tail_result == expected_tail
    # end
  end

  describe "stream_blocks_without_rewards/2" do
    test "includes consensus blocks" do
      %Block{hash: consensus_hash} = insert(:block, consensus: true)

      assert {:ok, [%Block{hash: ^consensus_hash}]} = Chain.stream_blocks_without_rewards([], &[&1 | &2])
    end

    test "does not include consensus block that has a reward" do
      %Block{hash: consensus_hash, miner_hash: miner_hash} = insert(:block, consensus: true)
      insert(:reward, address_hash: miner_hash, block_hash: consensus_hash)

      assert {:ok, []} = Chain.stream_blocks_without_rewards([], &[&1 | &2])
    end

    # https://github.com/poanetwork/blockscout/issues/1310 regression test
    test "does not include non-consensus blocks" do
      insert(:block, consensus: false)

      assert {:ok, []} = Chain.stream_blocks_without_rewards([], &[&1 | &2])
    end
  end

  describe "get_blocks_validated_by_address/2" do
    test "returns nothing when there are no blocks" do
      %Address{hash: address_hash} = insert(:address)

      assert [] = Chain.get_blocks_validated_by_address(address_hash)
    end

    test "returns the blocks validated by a specified address" do
      %Address{hash: address_hash} = address = insert(:address)
      another_address = insert(:address)

      block = insert(:block, miner: address, miner_hash: address.hash)
      insert(:block, miner: another_address, miner_hash: another_address.hash)

      results =
        address_hash
        |> Chain.get_blocks_validated_by_address()
        |> Enum.map(& &1.hash)

      assert results == [block.hash]
    end

    test "with blocks can be paginated" do
      %Address{hash: address_hash} = address = insert(:address)

      first_page_block = insert(:block, miner: address, miner_hash: address.hash, number: 0)
      second_page_block = insert(:block, miner: address, miner_hash: address.hash, number: 2)

      assert [first_page_block.number] ==
               [paging_options: %PagingOptions{key: {1}, page_size: 1}]
               |> Chain.get_blocks_validated_by_address(address_hash)
               |> Enum.map(& &1.number)
               |> Enum.reverse()

      assert [second_page_block.number] ==
               [paging_options: %PagingOptions{key: {3}, page_size: 1}]
               |> Chain.get_blocks_validated_by_address(address_hash)
               |> Enum.map(& &1.number)
               |> Enum.reverse()
    end
  end

  describe "each_address_block_validation_count/0" do
    test "streams block validation count grouped by the address that validated them (`address_hash`)" do
      address = insert(:address)

      insert(:block, miner: address, miner_hash: address.hash)

      {:ok, agent_pid} = Agent.start_link(fn -> [] end)

      Chain.each_address_block_validation_count(fn entry -> Agent.update(agent_pid, &[entry | &1]) end)

      results = Agent.get(agent_pid, &Enum.reverse/1)

      assert length(results) == 1
      assert results == [{address.hash, 1}]
    end
  end

  describe "number_to_block/1" do
    test "without block" do
      assert {:error, :not_found} = Chain.number_to_block(-1)
    end

    test "with block" do
      %Block{number: number} = insert(:block)

      assert {:ok, %Block{number: ^number}} = Chain.number_to_block(number)
    end
  end

  describe "address_to_internal_transactions/1" do
    test "with single transaction containing two internal transactions" do
      address = insert(:address)

      block = insert(:block, number: 2000)

      transaction =
        :transaction
        |> insert()
        |> with_block(block)

      %InternalTransaction{transaction_hash: first_transaction_hash, index: first_index} =
        insert(:internal_transaction,
          index: 1,
          transaction: transaction,
          to_address: address,
          block_number: transaction.block_number,
          block_hash: transaction.block_hash,
          block_index: 1,
          transaction_index: transaction.index
        )

      %InternalTransaction{transaction_hash: second_transaction_hash, index: second_index} =
        insert(:internal_transaction,
          index: 2,
          transaction: transaction,
          to_address: address,
          block_number: transaction.block_number,
          block_hash: transaction.block_hash,
          block_index: 2,
          transaction_index: transaction.index
        )

      result =
        address.hash
        |> Chain.address_to_internal_transactions()
        |> Enum.map(&{&1.transaction_hash, &1.index})

      assert Enum.member?(result, {first_transaction_hash, first_index})
      assert Enum.member?(result, {second_transaction_hash, second_index})
    end

    test "loads associations in necessity_by_association" do
      %Address{hash: address_hash} = address = insert(:address)
      block = insert(:block, number: 2000)

      transaction =
        :transaction
        |> insert()
        |> with_block(block)

      insert(:internal_transaction,
        transaction: transaction,
        to_address: address,
        index: 0,
        block_number: transaction.block_number,
        block_hash: transaction.block_hash,
        block_index: 0,
        transaction_index: transaction.index
      )

      insert(:internal_transaction,
        transaction: transaction,
        to_address: address,
        index: 1,
        block_number: transaction.block_number,
        block_hash: transaction.block_hash,
        block_index: 1,
        transaction_index: transaction.index
      )

      assert [
               %InternalTransaction{
                 from_address: %Ecto.Association.NotLoaded{},
                 to_address: %Ecto.Association.NotLoaded{},
                 transaction: %Transaction{}
               }
               | _
             ] = Chain.address_to_internal_transactions(address_hash)

      assert [
               %InternalTransaction{
                 from_address: %Address{},
                 to_address: %Address{},
                 transaction: %Transaction{}
               }
               | _
             ] =
               Chain.address_to_internal_transactions(
                 address_hash,
                 necessity_by_association: %{
                   [from_address: :names] => :optional,
                   [to_address: :names] => :optional,
                   :transaction => :optional
                 }
               )
    end

    test "returns results in reverse chronological order by block number, transaction index, internal transaction index" do
      address = insert(:address)

      block = insert(:block, number: 7000)

      pending_transaction =
        :transaction
        |> insert()
        |> with_block(block)

      %InternalTransaction{transaction_hash: first_pending_transaction_hash, index: first_pending_index} =
        insert(
          :internal_transaction,
          transaction: pending_transaction,
          to_address: address,
          index: 1,
          block_number: pending_transaction.block_number,
          block_hash: pending_transaction.block_hash,
          block_index: 1,
          transaction_index: pending_transaction.index
        )

      %InternalTransaction{transaction_hash: second_pending_transaction_hash, index: second_pending_index} =
        insert(
          :internal_transaction,
          transaction: pending_transaction,
          to_address: address,
          index: 2,
          block_number: pending_transaction.block_number,
          block_hash: pending_transaction.block_hash,
          block_index: 2,
          transaction_index: pending_transaction.index
        )

      a_block = insert(:block, number: 2000)

      first_a_transaction =
        :transaction
        |> insert()
        |> with_block(a_block)

      %InternalTransaction{transaction_hash: first_transaction_hash, index: first_index} =
        insert(
          :internal_transaction,
          transaction: first_a_transaction,
          to_address: address,
          index: 1,
          block_number: first_a_transaction.block_number,
          block_hash: a_block.hash,
          block_index: 1,
          transaction_index: first_a_transaction.index
        )

      %InternalTransaction{transaction_hash: second_transaction_hash, index: second_index} =
        insert(
          :internal_transaction,
          transaction: first_a_transaction,
          to_address: address,
          index: 2,
          block_number: first_a_transaction.block_number,
          block_hash: a_block.hash,
          block_index: 2,
          transaction_index: first_a_transaction.index
        )

      second_a_transaction =
        :transaction
        |> insert()
        |> with_block(a_block)

      %InternalTransaction{transaction_hash: third_transaction_hash, index: third_index} =
        insert(
          :internal_transaction,
          transaction: second_a_transaction,
          to_address: address,
          index: 1,
          block_number: second_a_transaction.block_number,
          block_hash: a_block.hash,
          block_index: 4,
          transaction_index: second_a_transaction.index
        )

      %InternalTransaction{transaction_hash: fourth_transaction_hash, index: fourth_index} =
        insert(
          :internal_transaction,
          transaction: second_a_transaction,
          to_address: address,
          index: 2,
          block_number: second_a_transaction.block_number,
          block_hash: a_block.hash,
          block_index: 5,
          transaction_index: second_a_transaction.index
        )

      b_block = insert(:block, number: 6000)

      first_b_transaction =
        :transaction
        |> insert()
        |> with_block(b_block)

      %InternalTransaction{transaction_hash: fifth_transaction_hash, index: fifth_index} =
        insert(
          :internal_transaction,
          transaction: first_b_transaction,
          to_address: address,
          index: 1,
          block_number: first_b_transaction.block_number,
          block_hash: b_block.hash,
          block_index: 1,
          transaction_index: first_b_transaction.index
        )

      %InternalTransaction{transaction_hash: sixth_transaction_hash, index: sixth_index} =
        insert(
          :internal_transaction,
          transaction: first_b_transaction,
          to_address: address,
          index: 2,
          block_number: first_b_transaction.block_number,
          block_hash: b_block.hash,
          block_index: 2,
          transaction_index: first_b_transaction.index
        )

      result =
        address.hash
        |> Chain.address_to_internal_transactions()
        |> Enum.map(&{&1.transaction_hash, &1.index})

      assert [
               {second_pending_transaction_hash, second_pending_index},
               {first_pending_transaction_hash, first_pending_index},
               {sixth_transaction_hash, sixth_index},
               {fifth_transaction_hash, fifth_index},
               {fourth_transaction_hash, fourth_index},
               {third_transaction_hash, third_index},
               {second_transaction_hash, second_index},
               {first_transaction_hash, first_index}
             ] == result
    end

    test "pages by {block_number, transaction_index, index}" do
      address = insert(:address)

      pending_transaction = insert(:transaction)

      old_block = insert(:block, consensus: false)

      insert(
        :internal_transaction,
        transaction: pending_transaction,
        to_address: address,
        block_hash: old_block.hash,
        block_index: 1,
        index: 1
      )

      insert(
        :internal_transaction,
        transaction: pending_transaction,
        to_address: address,
        block_hash: old_block.hash,
        block_index: 2,
        index: 2
      )

      a_block = insert(:block, number: 2000)

      first_a_transaction =
        :transaction
        |> insert()
        |> with_block(a_block)

      %InternalTransaction{transaction_hash: first_transaction_hash, index: first_index} =
        insert(
          :internal_transaction,
          transaction: first_a_transaction,
          to_address: address,
          index: 1,
          block_number: first_a_transaction.block_number,
          block_hash: a_block.hash,
          block_index: 1,
          transaction_index: first_a_transaction.index
        )

      %InternalTransaction{transaction_hash: second_transaction_hash, index: second_index} =
        insert(
          :internal_transaction,
          transaction: first_a_transaction,
          to_address: address,
          index: 2,
          block_number: first_a_transaction.block_number,
          block_hash: a_block.hash,
          block_index: 2,
          transaction_index: first_a_transaction.index
        )

      second_a_transaction =
        :transaction
        |> insert()
        |> with_block(a_block)

      %InternalTransaction{transaction_hash: third_transaction_hash, index: third_index} =
        insert(
          :internal_transaction,
          transaction: second_a_transaction,
          to_address: address,
          index: 1,
          block_number: second_a_transaction.block_number,
          block_hash: a_block.hash,
          block_index: 4,
          transaction_index: second_a_transaction.index
        )

      %InternalTransaction{transaction_hash: fourth_transaction_hash, index: fourth_index} =
        insert(
          :internal_transaction,
          transaction: second_a_transaction,
          to_address: address,
          index: 2,
          block_number: second_a_transaction.block_number,
          block_hash: a_block.hash,
          block_index: 5,
          transaction_index: second_a_transaction.index
        )

      b_block = insert(:block, number: 6000)

      first_b_transaction =
        :transaction
        |> insert()
        |> with_block(b_block)

      %InternalTransaction{transaction_hash: fifth_transaction_hash, index: fifth_index} =
        insert(
          :internal_transaction,
          transaction: first_b_transaction,
          to_address: address,
          index: 1,
          block_number: first_b_transaction.block_number,
          block_hash: b_block.hash,
          block_index: 1,
          transaction_index: first_b_transaction.index
        )

      %InternalTransaction{transaction_hash: sixth_transaction_hash, index: sixth_index} =
        insert(
          :internal_transaction,
          transaction: first_b_transaction,
          to_address: address,
          index: 2,
          block_number: first_b_transaction.block_number,
          block_hash: b_block.hash,
          block_index: 2,
          transaction_index: first_b_transaction.index
        )

      # When paged, internal transactions need an associated block number, so `second_pending` and `first_pending` are
      # excluded.
      assert [
               {sixth_transaction_hash, sixth_index},
               {fifth_transaction_hash, fifth_index},
               {fourth_transaction_hash, fourth_index},
               {third_transaction_hash, third_index},
               {second_transaction_hash, second_index},
               {first_transaction_hash, first_index}
             ] ==
               address.hash
               |> Chain.address_to_internal_transactions(
                 paging_options: %PagingOptions{key: {6001, 3, 2}, page_size: 8}
               )
               |> Enum.map(&{&1.transaction_hash, &1.index})

      # block number ==, transaction index ==, internal transaction index <
      assert [
               {fourth_transaction_hash, fourth_index},
               {third_transaction_hash, third_index},
               {second_transaction_hash, second_index},
               {first_transaction_hash, first_index}
             ] ==
               address.hash
               |> Chain.address_to_internal_transactions(
                 paging_options: %PagingOptions{key: {6000, 0, 1}, page_size: 8}
               )
               |> Enum.map(&{&1.transaction_hash, &1.index})

      # block number ==, transaction index <
      assert [
               {fourth_transaction_hash, fourth_index},
               {third_transaction_hash, third_index},
               {second_transaction_hash, second_index},
               {first_transaction_hash, first_index}
             ] ==
               address.hash
               |> Chain.address_to_internal_transactions(
                 paging_options: %PagingOptions{key: {6000, -1, -1}, page_size: 8}
               )
               |> Enum.map(&{&1.transaction_hash, &1.index})

      # block number <
      assert [] ==
               address.hash
               |> Chain.address_to_internal_transactions(
                 paging_options: %PagingOptions{key: {2000, -1, -1}, page_size: 8}
               )
               |> Enum.map(&{&1.transaction_hash, &1.index})
    end

    test "excludes internal transactions of type `call` when they are alone in the parent transaction" do
      %Address{hash: address_hash} = address = insert(:address)

      transaction =
        :transaction
        |> insert(to_address: address)
        |> with_block()

      insert(:internal_transaction,
        index: 0,
        to_address: address,
        transaction: transaction,
        block_number: transaction.block_number,
        block_hash: transaction.block_hash,
        block_index: 0,
        transaction_index: transaction.index
      )

      assert Enum.empty?(Chain.address_to_internal_transactions(address_hash))
    end

    test "includes internal transactions of type `create` even when they are alone in the parent transaction" do
      %Address{hash: address_hash} = address = insert(:address)

      transaction =
        :transaction
        |> insert(to_address: address)
        |> with_block()

      expected =
        insert(
          :internal_transaction_create,
          index: 0,
          from_address: address,
          transaction: transaction,
          block_hash: transaction.block_hash,
          block_index: 0,
          block_number: transaction.block_number,
          transaction_index: transaction.index
        )

      actual = Enum.at(Chain.address_to_internal_transactions(address_hash), 0)

      assert {actual.transaction_hash, actual.index} == {expected.transaction_hash, expected.index}
    end
  end

  describe "pending_transactions/0" do
    test "without transactions" do
      assert [] = Chain.recent_pending_transactions()
    end

    test "with transactions" do
      %Transaction{hash: hash} = insert(:transaction)

      assert [%Transaction{hash: ^hash}] = Chain.recent_pending_transactions()
    end

    test "with transactions can be paginated" do
      second_page_hashes =
        50
        |> insert_list(:transaction)
        |> Enum.map(& &1.hash)

      %Transaction{inserted_at: inserted_at, hash: hash} = insert(:transaction)

      assert second_page_hashes ==
               [paging_options: %PagingOptions{key: {inserted_at, hash}, page_size: 50}]
               |> Chain.recent_pending_transactions()
               |> Enum.map(& &1.hash)
               |> Enum.reverse()
    end
  end

  describe "transaction_estimated_count/1" do
    test "returns integer" do
      assert is_integer(Chain.transaction_estimated_count())
    end
  end

  describe "transaction_to_internal_transactions/1" do
    test "with transaction without internal transactions" do
      transaction = insert(:transaction)

      assert [] = Chain.transaction_to_internal_transactions(transaction.hash)
    end

    test "with transaction with internal transactions returns all internal transactions for a given transaction hash excluding parent trace" do
      block = insert(:block)

      transaction =
        :transaction
        |> insert()
        |> with_block(block)

      first =
        insert(:internal_transaction,
          transaction: transaction,
          index: 0,
          block_number: transaction.block_number,
          block_hash: transaction.block_hash,
          block_index: 0,
          transaction_index: transaction.index
        )

      second =
        insert(:internal_transaction,
          transaction: transaction,
          index: 1,
          block_hash: transaction.block_hash,
          block_index: 1,
          block_number: transaction.block_number,
          transaction_index: transaction.index
        )

      results = [internal_transaction | _] = Chain.transaction_to_internal_transactions(transaction.hash)

      # excluding of internal transactions with type=call and index=0
      assert 1 == length(results)

      assert Enum.all?(
               results,
               &({&1.transaction_hash, &1.index} in [
                   {first.transaction_hash, first.index},
                   {second.transaction_hash, second.index}
                 ])
             )

      assert internal_transaction.transaction.block_number == block.number
    end

    test "with transaction with internal transactions loads associations with in necessity_by_association" do
      transaction =
        :transaction
        |> insert()
        |> with_block()

      insert(:internal_transaction_create,
        transaction: transaction,
        index: 0,
        block_number: transaction.block_number,
        block_hash: transaction.block_hash,
        block_index: 0,
        transaction_index: transaction.index
      )

      assert [
               %InternalTransaction{
                 from_address: %Ecto.Association.NotLoaded{},
                 to_address: %Ecto.Association.NotLoaded{},
                 transaction: %Transaction{block: %Ecto.Association.NotLoaded{}}
               }
             ] = Chain.transaction_to_internal_transactions(transaction.hash)

      assert [
               %InternalTransaction{
                 from_address: %Address{},
                 to_address: nil,
                 transaction: %Transaction{block: %Block{}}
               }
             ] =
               Chain.transaction_to_internal_transactions(
                 transaction.hash,
                 necessity_by_association: %{
                   :from_address => :optional,
                   :to_address => :optional,
                   [transaction: :block] => :optional
                 }
               )
    end

    test "excludes internal transaction of type call with no siblings in the transaction" do
      transaction =
        :transaction
        |> insert()
        |> with_block()

      insert(:internal_transaction,
        transaction: transaction,
        index: 0,
        block_number: transaction.block_number,
        block_hash: transaction.block_hash,
        block_index: 0,
        transaction_index: transaction.index
      )

      result = Chain.transaction_to_internal_transactions(transaction.hash)

      assert Enum.empty?(result)
    end

    test "includes internal transactions of type `create` even when they are alone in the parent transaction" do
      transaction =
        :transaction
        |> insert()
        |> with_block()

      expected =
        insert(:internal_transaction_create,
          index: 0,
          transaction: transaction,
          block_number: transaction.block_number,
          block_hash: transaction.block_hash,
          block_index: 0,
          transaction_index: transaction.index
        )

      actual = Enum.at(Chain.transaction_to_internal_transactions(transaction.hash), 0)

      assert {actual.transaction_hash, actual.index} == {expected.transaction_hash, expected.index}
    end

    test "includes internal transactions of type `reward` even when they are alone in the parent transaction" do
      transaction =
        :transaction
        |> insert()
        |> with_block()

      expected =
        insert(:internal_transaction,
          index: 0,
          transaction: transaction,
          type: :reward,
          block_number: transaction.block_number,
          block_hash: transaction.block_hash,
          block_index: 0,
          transaction_index: transaction.index
        )

      actual = Enum.at(Chain.transaction_to_internal_transactions(transaction.hash), 0)

      assert {actual.transaction_hash, actual.index} == {expected.transaction_hash, expected.index}
    end

    test "includes internal transactions of type `selfdestruct` even when they are alone in the parent transaction" do
      transaction =
        :transaction
        |> insert()
        |> with_block()

      expected =
        insert(:internal_transaction,
          index: 0,
          transaction: transaction,
          gas: nil,
          type: :selfdestruct,
          block_number: transaction.block_number,
          block_hash: transaction.block_hash,
          block_index: 0,
          transaction_index: transaction.index
        )

      actual = Enum.at(Chain.transaction_to_internal_transactions(transaction.hash), 0)

      assert {actual.transaction_hash, actual.index} == {expected.transaction_hash, expected.index}
    end

    test "returns the internal transactions in ascending index order" do
      transaction =
        :transaction
        |> insert()
        |> with_block()

      %InternalTransaction{transaction_hash: _, index: _} =
        insert(:internal_transaction,
          transaction: transaction,
          index: 0,
          block_number: transaction.block_number,
          block_hash: transaction.block_hash,
          block_index: 0,
          transaction_index: transaction.index
        )

      %InternalTransaction{transaction_hash: second_transaction_hash, index: second_index} =
        insert(:internal_transaction,
          transaction: transaction,
          index: 1,
          block_number: transaction.block_number,
          block_hash: transaction.block_hash,
          block_index: 1,
          transaction_index: transaction.index
        )

      result =
        transaction.hash
        |> Chain.transaction_to_internal_transactions()
        |> Enum.map(&{&1.transaction_hash, &1.index})

      # excluding of internal transactions with type=call and index=0
      assert [{second_transaction_hash, second_index}] == result
    end

    test "pages by index" do
      transaction =
        :transaction
        |> insert()
        |> with_block()

      %InternalTransaction{transaction_hash: _, index: _} =
        insert(:internal_transaction,
          transaction: transaction,
          index: 0,
          block_number: transaction.block_number,
          block_hash: transaction.block_hash,
          block_index: 0,
          transaction_index: transaction.index
        )

      %InternalTransaction{transaction_hash: second_transaction_hash, index: second_index} =
        insert(:internal_transaction,
          transaction: transaction,
          index: 1,
          block_number: transaction.block_number,
          block_hash: transaction.block_hash,
          block_index: 1,
          transaction_index: transaction.index
        )

      %InternalTransaction{transaction_hash: third_transaction_hash, index: third_index} =
        insert(:internal_transaction,
          transaction: transaction,
          index: 2,
          block_number: transaction.block_number,
          block_hash: transaction.block_hash,
          block_index: 2,
          transaction_index: transaction.index
        )

      assert [{second_transaction_hash, second_index}, {third_transaction_hash, third_index}] ==
               transaction.hash
               |> Chain.transaction_to_internal_transactions(paging_options: %PagingOptions{key: {-1}, page_size: 2})
               |> Enum.map(&{&1.transaction_hash, &1.index})

      assert [{second_transaction_hash, second_index}] ==
               transaction.hash
               |> Chain.transaction_to_internal_transactions(paging_options: %PagingOptions{key: {-1}, page_size: 1})
               |> Enum.map(&{&1.transaction_hash, &1.index})

      assert [{third_transaction_hash, third_index}] ==
               transaction.hash
               |> Chain.transaction_to_internal_transactions(paging_options: %PagingOptions{key: {1}, page_size: 2})
               |> Enum.map(&{&1.transaction_hash, &1.index})
    end
  end

  describe "all_transaction_to_internal_transactions/1" do
    test "with transaction without internal transactions" do
      transaction = insert(:transaction)

      assert [] = Chain.all_transaction_to_internal_transactions(transaction.hash)
    end

    test "with transaction with internal transactions returns all internal transactions for a given transaction hash" do
      block = insert(:block)

      transaction =
        :transaction
        |> insert()
        |> with_block(block)

      first =
        insert(:internal_transaction,
          transaction: transaction,
          index: 0,
          block_number: transaction.block_number,
          block_hash: transaction.block_hash,
          block_index: 0,
          transaction_index: transaction.index
        )

      second =
        insert(:internal_transaction,
          transaction: transaction,
          index: 1,
          block_hash: transaction.block_hash,
          block_index: 1,
          block_number: transaction.block_number,
          transaction_index: transaction.index
        )

      results = [internal_transaction | _] = Chain.all_transaction_to_internal_transactions(transaction.hash)

      assert 2 == length(results)

      assert Enum.all?(
               results,
               &({&1.transaction_hash, &1.index} in [
                   {first.transaction_hash, first.index},
                   {second.transaction_hash, second.index}
                 ])
             )

      assert internal_transaction.transaction.block_number == block.number
    end

    test "with transaction with internal transactions loads associations with in necessity_by_association" do
      transaction =
        :transaction
        |> insert()
        |> with_block()

      insert(:internal_transaction_create,
        transaction: transaction,
        index: 0,
        block_number: transaction.block_number,
        block_hash: transaction.block_hash,
        block_index: 0,
        transaction_index: transaction.index
      )

      assert [
               %InternalTransaction{
                 from_address: %Ecto.Association.NotLoaded{},
                 to_address: %Ecto.Association.NotLoaded{},
                 transaction: %Transaction{block: %Ecto.Association.NotLoaded{}}
               }
             ] = Chain.all_transaction_to_internal_transactions(transaction.hash)

      assert [
               %InternalTransaction{
                 from_address: %Address{},
                 to_address: nil,
                 transaction: %Transaction{block: %Block{}}
               }
             ] =
               Chain.all_transaction_to_internal_transactions(
                 transaction.hash,
                 necessity_by_association: %{
                   :from_address => :optional,
                   :to_address => :optional,
                   [transaction: :block] => :optional
                 }
               )
    end

    test "not excludes internal transaction of type call with no siblings in the transaction" do
      transaction =
        :transaction
        |> insert()
        |> with_block()

      insert(:internal_transaction,
        transaction: transaction,
        index: 0,
        block_number: transaction.block_number,
        block_hash: transaction.block_hash,
        block_index: 0,
        transaction_index: transaction.index
      )

      result = Chain.all_transaction_to_internal_transactions(transaction.hash)

      assert Enum.empty?(result) == false
    end

    test "includes internal transactions of type `create` even when they are alone in the parent transaction" do
      transaction =
        :transaction
        |> insert()
        |> with_block()

      expected =
        insert(:internal_transaction_create,
          index: 0,
          transaction: transaction,
          block_number: transaction.block_number,
          block_hash: transaction.block_hash,
          block_index: 0,
          transaction_index: transaction.index
        )

      actual = Enum.at(Chain.all_transaction_to_internal_transactions(transaction.hash), 0)

      assert {actual.transaction_hash, actual.index} == {expected.transaction_hash, expected.index}
    end

    test "includes internal transactions of type `reward` even when they are alone in the parent transaction" do
      transaction =
        :transaction
        |> insert()
        |> with_block()

      expected =
        insert(:internal_transaction,
          index: 0,
          transaction: transaction,
          type: :reward,
          block_number: transaction.block_number,
          block_hash: transaction.block_hash,
          block_index: 0,
          transaction_index: transaction.index
        )

      actual = Enum.at(Chain.all_transaction_to_internal_transactions(transaction.hash), 0)

      assert {actual.transaction_hash, actual.index} == {expected.transaction_hash, expected.index}
    end

    test "includes internal transactions of type `selfdestruct` even when they are alone in the parent transaction" do
      transaction =
        :transaction
        |> insert()
        |> with_block()

      expected =
        insert(:internal_transaction,
          index: 0,
          transaction: transaction,
          gas: nil,
          type: :selfdestruct,
          block_number: transaction.block_number,
          block_hash: transaction.block_hash,
          block_index: 0,
          transaction_index: transaction.index
        )

      actual = Enum.at(Chain.all_transaction_to_internal_transactions(transaction.hash), 0)

      assert {actual.transaction_hash, actual.index} == {expected.transaction_hash, expected.index}
    end

    test "returns the internal transactions in ascending index order" do
      transaction =
        :transaction
        |> insert()
        |> with_block()

      %InternalTransaction{transaction_hash: transaction_hash, index: index} =
        insert(:internal_transaction,
          transaction: transaction,
          index: 0,
          block_number: transaction.block_number,
          block_hash: transaction.block_hash,
          block_index: 0,
          transaction_index: transaction.index
        )

      %InternalTransaction{transaction_hash: second_transaction_hash, index: second_index} =
        insert(:internal_transaction,
          transaction: transaction,
          index: 1,
          block_number: transaction.block_number,
          block_hash: transaction.block_hash,
          block_index: 1,
          transaction_index: transaction.index
        )

      result =
        transaction.hash
        |> Chain.all_transaction_to_internal_transactions()
        |> Enum.map(&{&1.transaction_hash, &1.index})

      assert [{transaction_hash, index}, {second_transaction_hash, second_index}] == result
    end

    test "pages by index" do
      transaction =
        :transaction
        |> insert()
        |> with_block()

      %InternalTransaction{transaction_hash: transaction_hash, index: index} =
        insert(:internal_transaction,
          transaction: transaction,
          index: 0,
          block_number: transaction.block_number,
          block_hash: transaction.block_hash,
          block_index: 0,
          transaction_index: transaction.index
        )

      %InternalTransaction{transaction_hash: second_transaction_hash, index: second_index} =
        insert(:internal_transaction,
          transaction: transaction,
          index: 1,
          block_number: transaction.block_number,
          block_hash: transaction.block_hash,
          block_index: 1,
          transaction_index: transaction.index
        )

      %InternalTransaction{transaction_hash: third_transaction_hash, index: third_index} =
        insert(:internal_transaction,
          transaction: transaction,
          index: 2,
          block_number: transaction.block_number,
          block_hash: transaction.block_hash,
          block_index: 2,
          transaction_index: transaction.index
        )

      assert [{transaction_hash, index}, {second_transaction_hash, second_index}] ==
               transaction.hash
               |> Chain.all_transaction_to_internal_transactions(
                 paging_options: %PagingOptions{key: {-1}, page_size: 2}
               )
               |> Enum.map(&{&1.transaction_hash, &1.index})

      assert [{transaction_hash, index}] ==
               transaction.hash
               |> Chain.all_transaction_to_internal_transactions(
                 paging_options: %PagingOptions{key: {-1}, page_size: 1}
               )
               |> Enum.map(&{&1.transaction_hash, &1.index})

      assert [{third_transaction_hash, third_index}] ==
               transaction.hash
               |> Chain.all_transaction_to_internal_transactions(paging_options: %PagingOptions{key: {1}, page_size: 2})
               |> Enum.map(&{&1.transaction_hash, &1.index})
    end
  end

  describe "transaction_to_logs/3" do
    test "without logs" do
      transaction = insert(:transaction)

      assert [] = Chain.transaction_to_logs(transaction.hash, false)
    end

    test "with logs" do
      transaction =
        :transaction
        |> insert()
        |> with_block()

      %Log{transaction_hash: transaction_hash, index: index} =
        insert(:log, transaction: transaction, block: transaction.block, block_number: transaction.block_number)

      assert [%Log{transaction_hash: ^transaction_hash, index: ^index}] =
               Chain.transaction_to_logs(transaction.hash, false)
    end

    test "with logs can be paginated" do
      transaction =
        :transaction
        |> insert()
        |> with_block()

      log =
        insert(:log,
          transaction: transaction,
          index: 1,
          block: transaction.block,
          block_number: transaction.block_number
        )

      second_page_indexes =
        2..51
        |> Enum.map(fn index ->
          insert(:log,
            transaction: transaction,
            index: index,
            block: transaction.block,
            block_number: transaction.block_number
          )
        end)
        |> Enum.map(& &1.index)

      assert second_page_indexes ==
               transaction.hash
               |> Chain.transaction_to_logs(false, paging_options: %PagingOptions{key: {log.index}, page_size: 50})
               |> Enum.map(& &1.index)
    end

    test "with logs necessity_by_association loads associations" do
      transaction =
        :transaction
        |> insert()
        |> with_block()

      insert(:log, transaction: transaction, block: transaction.block, block_number: transaction.block_number)

      assert [%Log{address: %Address{}, transaction: %Transaction{}}] =
               Chain.transaction_to_logs(
                 transaction.hash,
                 false,
                 necessity_by_association: %{
                   address: :optional,
                   transaction: :optional
                 }
               )

      assert [
               %Log{
                 address: %Ecto.Association.NotLoaded{},
                 transaction: %Ecto.Association.NotLoaded{}
               }
             ] = Chain.transaction_to_logs(transaction.hash, false)
    end
  end

  describe "transaction_to_token_transfers/2" do
    test "without token transfers" do
      transaction = insert(:transaction)

      assert [] = Chain.transaction_to_token_transfers(transaction.hash)
    end

    test "with token transfers" do
      transaction =
        :transaction
        |> insert()
        |> with_block()

      %TokenTransfer{transaction_hash: transaction_hash, log_index: log_index} =
        insert(:token_transfer,
          transaction: transaction,
          block: transaction.block,
          block_number: transaction.block_number
        )

      assert [%TokenTransfer{transaction_hash: ^transaction_hash, log_index: ^log_index}] =
               Chain.transaction_to_token_transfers(transaction.hash)
    end

    test "token transfers necessity_by_association loads associations" do
      transaction =
        :transaction
        |> insert()
        |> with_block()

      insert(:token_transfer, transaction: transaction, block: transaction.block, block_number: transaction.block_number)

      assert [%TokenTransfer{token: %Token{}, transaction: %Transaction{}}] =
               Chain.transaction_to_token_transfers(
                 transaction.hash,
                 necessity_by_association: %{
                   token: :optional,
                   transaction: :optional
                 }
               )

      assert [
               %TokenTransfer{
                 token: %Ecto.Association.NotLoaded{},
                 transaction: %Ecto.Association.NotLoaded{}
               }
             ] = Chain.transaction_to_token_transfers(transaction.hash)
    end
  end

  describe "value/2" do
    test "with InternalTransaction.t with :wei" do
      assert Chain.value(%InternalTransaction{value: %Wei{value: Decimal.new(1)}}, :wei) == Decimal.new(1)
    end

    test "with InternalTransaction.t with :gwei" do
      assert Chain.value(%InternalTransaction{value: %Wei{value: Decimal.new(1)}}, :gwei) == Decimal.new("1e-9")

      assert Chain.value(%InternalTransaction{value: %Wei{value: Decimal.new("1e9")}}, :gwei) == Decimal.new(1)
    end

    test "with InternalTransaction.t with :ether" do
      assert Chain.value(%InternalTransaction{value: %Wei{value: Decimal.new(1)}}, :ether) == Decimal.new("1e-18")

      assert Chain.value(%InternalTransaction{value: %Wei{value: Decimal.new("1e18")}}, :ether) == Decimal.new(1)
    end

    test "with Transaction.t with :wei" do
      assert Chain.value(%Transaction{value: %Wei{value: Decimal.new(1)}}, :wei) == Decimal.new(1)
    end

    test "with Transaction.t with :gwei" do
      assert Chain.value(%Transaction{value: %Wei{value: Decimal.new(1)}}, :gwei) == Decimal.new("1e-9")
      assert Chain.value(%Transaction{value: %Wei{value: Decimal.new("1e9")}}, :gwei) == Decimal.new(1)
    end

    test "with Transaction.t with :ether" do
      assert Chain.value(%Transaction{value: %Wei{value: Decimal.new(1)}}, :ether) == Decimal.new("1e-18")
      assert Chain.value(%Transaction{value: %Wei{value: Decimal.new("1e18")}}, :ether) == Decimal.new(1)
    end
  end

  describe "find_contract_address/1" do
    test "doesn't find an address that doesn't have a code" do
      address = insert(:address, contract_code: nil)

      response = Chain.find_contract_address(address.hash)

      assert {:error, :not_found} == response
    end

    test "doesn't find a nonexistent address" do
      nonexistent_address_hash = Factory.address_hash()

      response = Chain.find_contract_address(nonexistent_address_hash)

      assert {:error, :not_found} == response
    end

    test "finds a contract address" do
      address =
        insert(:address, contract_code: Factory.data("contract_code"), smart_contract: nil, names: [])
        |> Repo.preload([
          :contracts_creation_internal_transaction,
          :contracts_creation_transaction,
          :token,
          :smart_contract_additional_sources
        ])

      options = [
        necessity_by_association: %{
          :contracts_creation_internal_transaction => :optional,
          :names => :optional,
          :smart_contract => :optional,
          :token => :optional,
          :contracts_creation_transaction => :optional
        }
      ]

      response = Chain.find_contract_address(address.hash, options, true)

      assert response == {:ok, address}
    end
  end

  describe "find_decompiled_contract_address/1" do
    test "returns contract with decompiled contracts" do
      address = insert(:address)
      insert(:decompiled_smart_contract, address_hash: address.hash)
      insert(:decompiled_smart_contract, address_hash: address.hash, decompiler_version: "2")

      {:ok, address} = Chain.find_decompiled_contract_address(address.hash)

      assert Enum.count(address.decompiled_smart_contracts) == 2
    end
  end

  describe "block_reward/1" do
    setup do
      %{block_range: range} = emission_reward = insert(:emission_reward)

      block = insert(:block, number: Enum.random(Range.new(range.from, range.to)))
      insert(:transaction)

      {:ok, block: block, emission_reward: emission_reward}
    end

    test "with block containing transactions", %{block: block, emission_reward: emission_reward} do
      :transaction
      |> insert(gas_price: 1)
      |> with_block(block, gas_used: 1)

      :transaction
      |> insert(gas_price: 1)
      |> with_block(block, gas_used: 2)

      expected =
        emission_reward.reward
        |> Wei.to(:wei)
        |> Decimal.add(Decimal.new(3))
        |> Wei.from(:wei)

      assert expected == Chain.block_reward(block.number)
    end

    test "with block without transactions", %{block: block, emission_reward: emission_reward} do
      assert emission_reward.reward == Chain.block_reward(block.number)
    end
  end

  describe "gas_payment_by_block_hash/1" do
    setup do
      number = 1

      %{consensus_block: insert(:block, number: number, consensus: true), number: number}
    end

    test "without consensus block hash has no key", %{consensus_block: consensus_block, number: number} do
      non_consensus_block = insert(:block, number: number, consensus: false)

      :transaction
      |> insert(gas_price: 1)
      |> with_block(consensus_block, gas_used: 1)

      :transaction
      |> insert(gas_price: 1)
      |> with_block(consensus_block, gas_used: 2)

      assert Chain.gas_payment_by_block_hash([non_consensus_block.hash]) == %{}
    end

    test "with consensus block hash without transactions has key with 0 value", %{
      consensus_block: %Block{hash: consensus_block_hash}
    } do
      assert Chain.gas_payment_by_block_hash([consensus_block_hash]) == %{
               consensus_block_hash => %Wei{value: Decimal.new(0)}
             }
    end

    test "with consensus block hash with transactions has key with value", %{
      consensus_block: %Block{hash: consensus_block_hash} = consensus_block
    } do
      :transaction
      |> insert(gas_price: 1)
      |> with_block(consensus_block, gas_used: 2)

      :transaction
      |> insert(gas_price: 3)
      |> with_block(consensus_block, gas_used: 4)

      assert Chain.gas_payment_by_block_hash([consensus_block_hash]) == %{
               consensus_block_hash => %Wei{value: Decimal.new(14)}
             }
    end
  end

  describe "missing_block_number_ranges/1" do
    # 0000
    test "0..0 without blocks" do
      assert Chain.missing_block_number_ranges(0..0) == [0..0]
    end

    # 0001
    test "0..0 with block 3" do
      insert(:block, number: 3)

      assert Chain.missing_block_number_ranges(0..0) == [0..0]
    end

    # 0010
    test "0..0 with block 2" do
      insert(:block, number: 2)

      assert Chain.missing_block_number_ranges(0..0) == [0..0]
    end

    # 0011
    test "0..0 with blocks 2,3" do
      Enum.each([2, 3], &insert(:block, number: &1))

      assert Chain.missing_block_number_ranges(0..0) == [0..0]
    end

    # 0100
    test "0..0 with block 1" do
      insert(:block, number: 1)

      assert Chain.missing_block_number_ranges(0..0) == [0..0]
    end

    # 0101
    test "0..0 with blocks 1,3" do
      Enum.each([1, 3], fn num ->
        insert(:block, number: num)
        Process.sleep(200)
      end)

      assert Chain.missing_block_number_ranges(0..0) == [0..0]
    end

    # 0111
    test "0..0 with blocks 1..3" do
      Enum.each(1..3, fn num ->
        insert(:block, number: num)
        Process.sleep(200)
      end)

      assert Chain.missing_block_number_ranges(0..0) == [0..0]
    end

    # 1000
    test "0..0 with block 0" do
      insert(:block, number: 0)

      assert Chain.missing_block_number_ranges(0..0) == []
    end

    # 1001
    test "0..0 with blocks 0,3" do
      Enum.each([0, 3], &insert(:block, number: &1))

      assert Chain.missing_block_number_ranges(0..0) == []
    end

    # 1010
    test "0..0 with blocks 0,2" do
      Enum.each([0, 2], &insert(:block, number: &1))

      assert Chain.missing_block_number_ranges(0..0) == []
    end

    # 1011
    test "0..0 with blocks 0,2,3" do
      Enum.each([0, 2, 3], &insert(:block, number: &1))

      assert Chain.missing_block_number_ranges(0..0) == []
    end

    # 1100
    test "0..0 with blocks 0..1" do
      Enum.each(0..1, &insert(:block, number: &1))

      assert Chain.missing_block_number_ranges(0..0) == []
    end

    # 1101
    test "0..0 with blocks 0,1,3" do
      Enum.each([0, 1, 3], fn num ->
        insert(:block, number: num)
        Process.sleep(200)
      end)

      assert Chain.missing_block_number_ranges(0..0) == []
    end

    # 1110
    test "0..0 with blocks 0..2" do
      Enum.each(0..2, &insert(:block, number: &1))

      assert Chain.missing_block_number_ranges(0..0) == []
    end

    # 1111
    test "0..0 with blocks 0..3" do
      Enum.each(0..2, fn num ->
        insert(:block, number: num)
        Process.sleep(200)
      end)

      assert Chain.missing_block_number_ranges(0..0) == []
    end

    test "0..2 with block 1" do
      insert(:block, number: 1)

      assert Chain.missing_block_number_ranges(0..2) == [0..0, 2..2]
    end
  end

  describe "recent_collated_transactions/1" do
    test "with no collated transactions it returns an empty list" do
      assert [] == Explorer.Chain.recent_collated_transactions()
    end

    test "it excludes pending transactions" do
      insert(:transaction)
      assert [] == Explorer.Chain.recent_collated_transactions()
    end

    test "returns a list of recent collated transactions" do
      newest_first_transactions =
        50
        |> insert_list(:transaction)
        |> with_block()
        |> Enum.reverse()

      oldest_seen = Enum.at(newest_first_transactions, 9)
      paging_options = %Explorer.PagingOptions{page_size: 10, key: {oldest_seen.block_number, oldest_seen.index}}
      recent_collated_transactions = Explorer.Chain.recent_collated_transactions(paging_options: paging_options)

      assert length(recent_collated_transactions) == 10
      assert hd(recent_collated_transactions).hash == Enum.at(newest_first_transactions, 10).hash
    end

    test "returns transactions with token_transfers preloaded" do
      address = insert(:address)
      token_contract_address = insert(:contract_address)
      token = insert(:token, contract_address: token_contract_address)

      transaction =
        :transaction
        |> insert()
        |> with_block()

      insert_list(
        2,
        :token_transfer,
        to_address: address,
        transaction: transaction,
        token_contract_address: token_contract_address,
        token: token
      )

      fetched_transaction = List.first(Explorer.Chain.recent_collated_transactions())
      assert fetched_transaction.hash == transaction.hash
      assert length(fetched_transaction.token_transfers) == 2
    end
  end

  describe "smart_contract_bytecode/1" do
    test "fetches the smart contract bytecode" do
      smart_contract_bytecode =
        "0x608060405234801561001057600080fd5b5060df8061001f6000396000f3006080604052600436106049576000357c0100000000000000000000000000000000000000000000000000000000900463ffffffff16806360fe47b114604e5780636d4ce63c146078575b600080fd5b348015605957600080fd5b5060766004803603810190808035906020019092919050505060a0565b005b348015608357600080fd5b50608a60aa565b6040518082815260200191505060405180910390f35b8060008190555050565b600080549050905600a165627a7a7230582040d82a7379b1ee1632ad4d8a239954fd940277b25628ead95259a85c5eddb2120029"

      created_contract_address = insert(:address, contract_code: smart_contract_bytecode)

      transaction =
        :transaction
        |> insert()
        |> with_block()

      insert(
        :internal_transaction_create,
        transaction: transaction,
        index: 0,
        created_contract_address: created_contract_address,
        created_contract_code: smart_contract_bytecode,
        block_number: transaction.block_number,
        block_hash: transaction.block_hash,
        block_index: 0,
        transaction_index: transaction.index
      )

      assert Chain.smart_contract_bytecode(created_contract_address.hash) == smart_contract_bytecode
    end
  end

  describe "create_decompiled_smart_contract/1" do
    test "with valid params creates decompiled smart contract" do
      address_hash = to_string(insert(:address).hash)
      decompiler_version = "test_decompiler"
      decompiled_source_code = "hello world"

      params = %{
        address_hash: address_hash,
        decompiler_version: decompiler_version,
        decompiled_source_code: decompiled_source_code
      }

      {:ok, decompiled_smart_contract} = Chain.create_decompiled_smart_contract(params)

      assert decompiled_smart_contract.decompiler_version == decompiler_version
      assert decompiled_smart_contract.decompiled_source_code == decompiled_source_code
      assert address_hash == to_string(decompiled_smart_contract.address_hash)
    end

    test "with invalid params can't create decompiled smart contract" do
      params = %{code: "cat"}

      {:error, _changeset} = Chain.create_decompiled_smart_contract(params)
    end

    test "updates smart contract code" do
      inserted_decompiled_smart_contract = insert(:decompiled_smart_contract)
      code = "code2"

      {:ok, _decompiled_smart_contract} =
        Chain.create_decompiled_smart_contract(%{
          decompiler_version: inserted_decompiled_smart_contract.decompiler_version,
          decompiled_source_code: code,
          address_hash: inserted_decompiled_smart_contract.address_hash
        })

      decompiled_smart_contract =
        Repo.one(
          from(ds in DecompiledSmartContract,
            where:
              ds.address_hash == ^inserted_decompiled_smart_contract.address_hash and
                ds.decompiler_version == ^inserted_decompiled_smart_contract.decompiler_version
          )
        )

      assert decompiled_smart_contract.decompiled_source_code == code
    end

    test "creates two smart contracts for different decompiler versions" do
      inserted_decompiled_smart_contract = insert(:decompiled_smart_contract)
      code = "code2"
      version = "2"

      {:ok, _decompiled_smart_contract} =
        Chain.create_decompiled_smart_contract(%{
          decompiler_version: version,
          decompiled_source_code: code,
          address_hash: inserted_decompiled_smart_contract.address_hash
        })

      decompiled_smart_contracts =
        Repo.all(
          from(ds in DecompiledSmartContract, where: ds.address_hash == ^inserted_decompiled_smart_contract.address_hash)
        )

      assert Enum.count(decompiled_smart_contracts) == 2
    end
  end

  describe "create_smart_contract/1" do
    setup do
      smart_contract_bytecode =
        "0x608060405234801561001057600080fd5b5060df8061001f6000396000f3006080604052600436106049576000357c0100000000000000000000000000000000000000000000000000000000900463ffffffff16806360fe47b114604e5780636d4ce63c146078575b600080fd5b348015605957600080fd5b5060766004803603810190808035906020019092919050505060a0565b005b348015608357600080fd5b50608a60aa565b6040518082815260200191505060405180910390f35b8060008190555050565b600080549050905600a165627a7a7230582040d82a7379b1ee1632ad4d8a239954fd940277b25628ead95259a85c5eddb2120029"

      created_contract_address =
        insert(
          :address,
          hash: "0x0f95fa9bc0383e699325f2658d04e8d96d87b90c",
          contract_code: smart_contract_bytecode
        )

      transaction =
        :transaction
        |> insert()
        |> with_block()

      insert(
        :internal_transaction_create,
        transaction: transaction,
        index: 0,
        created_contract_address: created_contract_address,
        created_contract_code: smart_contract_bytecode,
        block_number: transaction.block_number,
        block_hash: transaction.block_hash,
        block_index: 0,
        transaction_index: transaction.index
      )

      valid_attrs = %{
        address_hash: "0x0f95fa9bc0383e699325f2658d04e8d96d87b90c",
        name: "SimpleStorage",
        compiler_version: "0.4.23",
        optimization: false,
        contract_source_code:
          "pragma solidity ^0.4.23; contract SimpleStorage {uint storedData; function set(uint x) public {storedData = x; } function get() public constant returns (uint) {return storedData; } }",
        abi: [
          %{
            "constant" => false,
            "inputs" => [%{"name" => "x", "type" => "uint256"}],
            "name" => "set",
            "outputs" => [],
            "payable" => false,
            "stateMutability" => "nonpayable",
            "type" => "function"
          },
          %{
            "constant" => true,
            "inputs" => [],
            "name" => "get",
            "outputs" => [%{"name" => "", "type" => "uint256"}],
            "payable" => false,
            "stateMutability" => "view",
            "type" => "function"
          }
        ]
      }

      {:ok, valid_attrs: valid_attrs, address: created_contract_address}
    end

    test "with valid data creates a smart contract", %{valid_attrs: valid_attrs} do
      assert {:ok, %SmartContract{} = smart_contract} = Chain.create_smart_contract(valid_attrs)
      assert smart_contract.name == "SimpleStorage"
      assert smart_contract.compiler_version == "0.4.23"
      assert smart_contract.optimization == false
      assert smart_contract.contract_source_code != ""
      assert smart_contract.abi != ""

      assert Repo.get_by(
               Address.Name,
               address_hash: smart_contract.address_hash,
               name: smart_contract.name,
               primary: true
             )
    end

    test "clears an existing primary name and sets the new one", %{valid_attrs: valid_attrs, address: address} do
      insert(:address_name, address: address, primary: true)
      assert {:ok, %SmartContract{} = smart_contract} = Chain.create_smart_contract(valid_attrs)

      assert Repo.get_by(
               Address.Name,
               address_hash: smart_contract.address_hash,
               name: smart_contract.name,
               primary: true
             )
    end

    test "trims whitespace from address name", %{valid_attrs: valid_attrs} do
      attrs = %{valid_attrs | name: "     SimpleStorage     "}
      assert {:ok, _} = Chain.create_smart_contract(attrs)
      assert Repo.get_by(Address.Name, name: "SimpleStorage")
    end

    test "sets the address verified field to true", %{valid_attrs: valid_attrs} do
      assert {:ok, %SmartContract{} = smart_contract} = Chain.create_smart_contract(valid_attrs)

      assert Repo.get_by(Address, hash: smart_contract.address_hash).verified == true
    end
  end

  describe "update_smart_contract/1" do
    setup do
      smart_contract_bytecode =
        "0x608060405234801561001057600080fd5b5060df8061001f6000396000f3006080604052600436106049576000357c0100000000000000000000000000000000000000000000000000000000900463ffffffff16806360fe47b114604e5780636d4ce63c146078575b600080fd5b348015605957600080fd5b5060766004803603810190808035906020019092919050505060a0565b005b348015608357600080fd5b50608a60aa565b6040518082815260200191505060405180910390f35b8060008190555050565b600080549050905600a165627a7a7230582040d82a7379b1ee1632ad4d8a239954fd940277b25628ead95259a85c5eddb2120029"

      created_contract_address =
        insert(
          :address,
          hash: "0x0f95fa9bc0383e699325f2658d04e8d96d87b90c",
          contract_code: smart_contract_bytecode
        )

      transaction =
        :transaction
        |> insert()
        |> with_block()

      insert(
        :internal_transaction_create,
        transaction: transaction,
        index: 0,
        created_contract_address: created_contract_address,
        created_contract_code: smart_contract_bytecode,
        block_number: transaction.block_number,
        block_hash: transaction.block_hash,
        block_index: 0,
        transaction_index: transaction.index
      )

      valid_attrs = %{
        address_hash: "0x0f95fa9bc0383e699325f2658d04e8d96d87b90c",
        name: "SimpleStorage",
        compiler_version: "0.4.23",
        optimization: false,
        contract_source_code:
          "pragma solidity ^0.4.23; contract SimpleStorage {uint storedData; function set(uint x) public {storedData = x; } function get() public constant returns (uint) {return storedData; } }",
        abi: [
          %{
            "constant" => false,
            "inputs" => [%{"name" => "x", "type" => "uint256"}],
            "name" => "set",
            "outputs" => [],
            "payable" => false,
            "stateMutability" => "nonpayable",
            "type" => "function"
          },
          %{
            "constant" => true,
            "inputs" => [],
            "name" => "get",
            "outputs" => [%{"name" => "", "type" => "uint256"}],
            "payable" => false,
            "stateMutability" => "view",
            "type" => "function"
          }
        ],
        partially_verified: true
      }

      secondary_sources = [
        %{
          file_name: "storage.sol",
          contract_source_code:
            "pragma solidity >=0.7.0 <0.9.0;contract Storage {uint256 number;function store(uint256 num) public {number = num;}function retrieve_() public view returns (uint256){return number;}}",
          address_hash: "0x0f95fa9bc0383e699325f2658d04e8d96d87b90c"
        },
        %{
          file_name: "storage_1.sol",
          contract_source_code:
            "pragma solidity >=0.7.0 <0.9.0;contract Storage_1 {uint256 number;function store(uint256 num) public {number = num;}function retrieve_() public view returns (uint256){return number;}}",
          address_hash: "0x0f95fa9bc0383e699325f2658d04e8d96d87b90c"
        }
      ]

      changed_sources = [
        %{
          file_name: "storage_2.sol",
          contract_source_code:
            "pragma solidity >=0.7.0 <0.9.0;contract Storage_2 {uint256 number;function store(uint256 num) public {number = num;}function retrieve_() public view returns (uint256){return number;}}",
          address_hash: "0x0f95fa9bc0383e699325f2658d04e8d96d87b90c"
        },
        %{
          file_name: "storage_3.sol",
          contract_source_code:
            "pragma solidity >=0.7.0 <0.9.0;contract Storage_3 {uint256 number;function store(uint256 num) public {number = num;}function retrieve_() public view returns (uint256){return number;}}",
          address_hash: "0x0f95fa9bc0383e699325f2658d04e8d96d87b90c"
        }
      ]

      _ = Chain.create_smart_contract(valid_attrs, [], secondary_sources)

      {:ok,
       valid_attrs: valid_attrs,
       address: created_contract_address,
       secondary_sources: secondary_sources,
       changed_sources: changed_sources}
    end

    test "change partially_verified field", %{valid_attrs: valid_attrs, address: address} do
      sc_before_call = Repo.get_by(SmartContract, address_hash: address.hash)
      assert sc_before_call.name == Map.get(valid_attrs, :name)
      assert sc_before_call.partially_verified == Map.get(valid_attrs, :partially_verified)

      assert {:ok, %SmartContract{} = smart_contract} =
               Chain.update_smart_contract(%{address_hash: address.hash, partially_verified: false})

      sc_after_call = Repo.get_by(SmartContract, address_hash: address.hash)
      assert sc_after_call.name == Map.get(valid_attrs, :name)
      assert sc_after_call.partially_verified == false
      assert sc_after_call.compiler_version == Map.get(valid_attrs, :compiler_version)
      assert sc_after_call.optimization == Map.get(valid_attrs, :optimization)
      assert sc_after_call.contract_source_code == Map.get(valid_attrs, :contract_source_code)
    end

    test "check nothing changed", %{valid_attrs: valid_attrs, address: address} do
      sc_before_call = Repo.get_by(SmartContract, address_hash: address.hash)
      assert sc_before_call.name == Map.get(valid_attrs, :name)
      assert sc_before_call.partially_verified == Map.get(valid_attrs, :partially_verified)

      assert {:ok, %SmartContract{} = smart_contract} = Chain.update_smart_contract(%{address_hash: address.hash})

      sc_after_call = Repo.get_by(SmartContract, address_hash: address.hash)
      assert sc_after_call.name == Map.get(valid_attrs, :name)
      assert sc_after_call.partially_verified == Map.get(valid_attrs, :partially_verified)
      assert sc_after_call.compiler_version == Map.get(valid_attrs, :compiler_version)
      assert sc_after_call.optimization == Map.get(valid_attrs, :optimization)
      assert sc_after_call.contract_source_code == Map.get(valid_attrs, :contract_source_code)
    end

    test "check additional sources update", %{
      address: address,
      secondary_sources: secondary_sources,
      changed_sources: changed_sources
    } do
      sc_before_call = Repo.get_by(Address, hash: address.hash) |> Repo.preload(:smart_contract_additional_sources)

      assert sc_before_call.smart_contract_additional_sources
             |> Enum.with_index()
             |> Enum.all?(fn {el, ind} ->
               {:ok, src} = Enum.fetch(secondary_sources, ind)

               el.file_name == Map.get(src, :file_name) and
                 el.contract_source_code == Map.get(src, :contract_source_code)
             end)

      assert {:ok, %SmartContract{} = smart_contract} =
               Chain.update_smart_contract(%{address_hash: address.hash}, [], changed_sources)

      sc_after_call = Repo.get_by(Address, hash: address.hash) |> Repo.preload(:smart_contract_additional_sources)

      assert sc_after_call.smart_contract_additional_sources
             |> Enum.with_index()
             |> Enum.all?(fn {el, ind} ->
               {:ok, src} = Enum.fetch(changed_sources, ind)

               el.file_name == Map.get(src, :file_name) and
                 el.contract_source_code == Map.get(src, :contract_source_code)
             end)
    end
  end

  describe "stream_unfetched_balances/2" do
    test "with `t:Explorer.Chain.Address.CoinBalance.t/0` with value_fetched_at with same `address_hash` and `block_number` " <>
           "does not return `t:Explorer.Chain.Block.t/0` `miner_hash`" do
      %Address{hash: miner_hash} = miner = insert(:address)
      %Block{number: block_number} = insert(:block, miner: miner)
      balance = insert(:unfetched_balance, address_hash: miner_hash, block_number: block_number)

      assert {:ok, [%{address_hash: ^miner_hash, block_number: ^block_number}]} =
               Chain.stream_unfetched_balances([], &[&1 | &2])

      update_balance_value(balance, 1)

      assert {:ok, []} = Chain.stream_unfetched_balances([], &[&1 | &2])
    end

    test "with `t:Explorer.Chain.Address.CoinBalance.t/0` with value_fetched_at with same `address_hash` and `block_number` " <>
           "does not return `t:Explorer.Chain.Transaction.t/0` `from_address_hash`" do
      %Address{hash: from_address_hash} = from_address = insert(:address)
      %Block{number: block_number} = block = insert(:block)

      :transaction
      |> insert(from_address: from_address)
      |> with_block(block)

      balance = insert(:unfetched_balance, address_hash: from_address_hash, block_number: block_number)

      {:ok, balance_fields_list} =
        Explorer.Chain.stream_unfetched_balances(
          [],
          fn balance_fields, acc -> [balance_fields | acc] end
        )

      assert %{address_hash: from_address_hash, block_number: block_number} in balance_fields_list

      update_balance_value(balance, 1)

      {:ok, balance_fields_list} =
        Explorer.Chain.stream_unfetched_balances(
          [],
          fn balance_fields, acc -> [balance_fields | acc] end
        )

      refute %{address_hash: from_address_hash, block_number: block_number} in balance_fields_list
    end

    test "with `t:Explorer.Chain.Address.CoinBalance.t/0` with value_fetched_at with same `address_hash` and `block_number` " <>
           "does not return `t:Explorer.Chain.Transaction.t/0` `to_address_hash`" do
      %Address{hash: to_address_hash} = to_address = insert(:address)
      %Block{number: block_number} = block = insert(:block)

      :transaction
      |> insert(to_address: to_address)
      |> with_block(block)

      balance = insert(:unfetched_balance, address_hash: to_address_hash, block_number: block_number)

      {:ok, balance_fields_list} =
        Explorer.Chain.stream_unfetched_balances(
          [],
          fn balance_fields, acc -> [balance_fields | acc] end
        )

      assert %{address_hash: to_address_hash, block_number: block_number} in balance_fields_list

      update_balance_value(balance, 1)

      {:ok, balance_fields_list} =
        Explorer.Chain.stream_unfetched_balances(
          [],
          fn balance_fields, acc -> [balance_fields | acc] end
        )

      refute %{address_hash: to_address_hash, block_number: block_number} in balance_fields_list
    end

    test "with `t:Explorer.Chain.Address.CoinBalance.t/0` with value_fetched_at with same `address_hash` and `block_number` " <>
           "does not return `t:Explorer.Chain.Log.t/0` `address_hash`" do
      address = insert(:address)
      block = insert(:block)

      transaction =
        :transaction
        |> insert()
        |> with_block(block)

      insert(:log, address: address, transaction: transaction)

      balance = insert(:unfetched_balance, address_hash: address.hash, block_number: block.number)

      {:ok, balance_fields_list} =
        Explorer.Chain.stream_unfetched_balances(
          [],
          fn balance_fields, acc -> [balance_fields | acc] end
        )

      assert %{
               address_hash: address.hash,
               block_number: block.number
             } in balance_fields_list

      update_balance_value(balance, 1)

      {:ok, balance_fields_list} =
        Explorer.Chain.stream_unfetched_balances(
          [],
          fn balance_fields, acc -> [balance_fields | acc] end
        )

      refute %{
               address_hash: address.hash,
               block_number: block.number
             } in balance_fields_list
    end

    test "with `t:Explorer.Chain.Address.CoinBalance.t/0` with value_fetched_at with same `address_hash` and `block_number` " <>
           "does not return `t:Explorer.Chain.InternalTransaction.t/0` `created_contract_address_hash`" do
      created_contract_address = insert(:address)
      block = insert(:block)

      transaction =
        :transaction
        |> insert()
        |> with_block(block)

      insert(
        :internal_transaction_create,
        created_contract_address: created_contract_address,
        index: 0,
        transaction: transaction,
        block_number: transaction.block_number,
        block_hash: transaction.block_hash,
        block_index: 0,
        transaction_index: transaction.index
      )

      balance = insert(:unfetched_balance, address_hash: created_contract_address.hash, block_number: block.number)

      {:ok, balance_fields_list} =
        Explorer.Chain.stream_unfetched_balances(
          [],
          fn balance_fields, acc -> [balance_fields | acc] end
        )

      assert %{
               address_hash: created_contract_address.hash,
               block_number: block.number
             } in balance_fields_list

      update_balance_value(balance, 1)

      {:ok, balance_fields_list} =
        Explorer.Chain.stream_unfetched_balances(
          [],
          fn balance_fields, acc -> [balance_fields | acc] end
        )

      refute %{
               address_hash: created_contract_address.hash,
               block_number: block.number
             } in balance_fields_list
    end

    test "with `t:Explorer.Chain.Address.CoinBalance.t/0` with value_fetched_at with same `address_hash` and `block_number` " <>
           "does not return `t:Explorer.Chain.InternalTransaction.t/0` `from_address_hash`" do
      from_address = insert(:address)
      block = insert(:block)

      transaction =
        :transaction
        |> insert()
        |> with_block(block)

      insert(
        :internal_transaction_create,
        from_address: from_address,
        index: 0,
        transaction: transaction,
        block_number: transaction.block_number,
        block_hash: transaction.block_hash,
        block_index: 0,
        transaction_index: transaction.index
      )

      balance = insert(:unfetched_balance, address_hash: from_address.hash, block_number: block.number)

      {:ok, balance_fields_list} =
        Explorer.Chain.stream_unfetched_balances(
          [],
          fn balance_fields, acc -> [balance_fields | acc] end
        )

      assert %{address_hash: from_address.hash, block_number: block.number} in balance_fields_list

      update_balance_value(balance, 1)

      {:ok, balance_fields_list} =
        Explorer.Chain.stream_unfetched_balances(
          [],
          fn balance_fields, acc -> [balance_fields | acc] end
        )

      refute %{address_hash: from_address.hash, block_number: block.number} in balance_fields_list
    end

    test "with `t:Explorer.Chain.Address.CoinBalance.t/0` with value_fetched_at with same `address_hash` and `block_number` " <>
           "does not return `t:Explorer.Chain.InternalTransaction.t/0` `to_address_hash`" do
      to_address = insert(:address)
      block = insert(:block)

      transaction =
        :transaction
        |> insert()
        |> with_block(block)

      insert(
        :internal_transaction_create,
        to_address: to_address,
        index: 0,
        transaction: transaction,
        block_number: transaction.block_number,
        block_hash: transaction.block_hash,
        block_index: 0,
        transaction_index: transaction.index
      )

      balance = insert(:unfetched_balance, address_hash: to_address.hash, block_number: block.number)

      {:ok, balance_fields_list} =
        Explorer.Chain.stream_unfetched_balances(
          [],
          fn balance_fields, acc -> [balance_fields | acc] end
        )

      assert %{address_hash: to_address.hash, block_number: block.number} in balance_fields_list

      update_balance_value(balance, 1)

      {:ok, balance_fields_list} =
        Explorer.Chain.stream_unfetched_balances(
          [],
          fn balance_fields, acc -> [balance_fields | acc] end
        )

      refute %{address_hash: to_address.hash, block_number: block.number} in balance_fields_list
    end

    test "an address_hash used for multiple block_numbers returns all block_numbers" do
      miner = insert(:address)
      mined_block = insert(:block, miner: miner)

      insert(:unfetched_balance, address_hash: miner.hash, block_number: mined_block.number)

      from_transaction_block = insert(:block)

      :transaction
      |> insert(from_address: miner)
      |> with_block(from_transaction_block)

      insert(:unfetched_balance, address_hash: miner.hash, block_number: from_transaction_block.number)

      to_transaction_block = insert(:block)

      :transaction
      |> insert(to_address: miner)
      |> with_block(to_transaction_block)

      insert(:unfetched_balance, address_hash: miner.hash, block_number: to_transaction_block.number)

      log_block = insert(:block)

      log_transaction =
        :transaction
        |> insert()
        |> with_block(log_block)

      insert(:log, address: miner, transaction: log_transaction)
      insert(:unfetched_balance, address_hash: miner.hash, block_number: log_block.number)

      from_internal_transaction_block = insert(:block)

      from_internal_transaction_transaction =
        :transaction
        |> insert()
        |> with_block(from_internal_transaction_block)

      insert(
        :internal_transaction_create,
        from_address: miner,
        index: 0,
        transaction: from_internal_transaction_transaction,
        block_number: from_internal_transaction_transaction.block_number,
        block_hash: from_internal_transaction_transaction.block_hash,
        block_index: 0,
        transaction_index: from_internal_transaction_transaction.index
      )

      insert(:unfetched_balance, address_hash: miner.hash, block_number: from_internal_transaction_block.number)

      to_internal_transaction_block = insert(:block)

      to_internal_transaction_transaction =
        :transaction
        |> insert()
        |> with_block(to_internal_transaction_block)

      insert(
        :internal_transaction_create,
        index: 0,
        to_address: miner,
        transaction: to_internal_transaction_transaction,
        block_number: to_internal_transaction_transaction.block_number,
        block_hash: to_internal_transaction_transaction.block_hash,
        block_index: 0,
        transaction_index: to_internal_transaction_transaction.index
      )

      insert(:unfetched_balance, address_hash: miner.hash, block_number: to_internal_transaction_block.number)

      {:ok, balance_fields_list} =
        Explorer.Chain.stream_unfetched_balances(
          [],
          fn balance_fields, acc -> [balance_fields | acc] end
        )

      balance_fields_list_by_address_hash = Enum.group_by(balance_fields_list, & &1.address_hash)

      assert balance_fields_list_by_address_hash[miner.hash] |> Enum.map(& &1.block_number) |> Enum.sort() ==
               Enum.sort([
                 to_internal_transaction_block.number,
                 from_internal_transaction_block.number,
                 log_block.number,
                 to_transaction_block.number,
                 from_transaction_block.number,
                 mined_block.number
               ])
    end

    test "an address_hash used for the same block_number is only returned once" do
      miner = insert(:address)
      block = insert(:block, miner: miner)

      insert(:unfetched_balance, address_hash: miner.hash, block_number: block.number)

      :transaction
      |> insert(from_address: miner)
      |> with_block(block)

      :transaction
      |> insert(to_address: miner)
      |> with_block(block)

      log_transaction =
        :transaction
        |> insert()
        |> with_block(block)

      insert(:log, address: miner, transaction: log_transaction)

      from_internal_transaction_transaction =
        :transaction
        |> insert()
        |> with_block(block)

      insert(
        :internal_transaction_create,
        from_address: miner,
        index: 0,
        transaction: from_internal_transaction_transaction,
        block_number: from_internal_transaction_transaction.block_number,
        block_hash: from_internal_transaction_transaction.block_hash,
        block_index: 0,
        transaction_index: from_internal_transaction_transaction.index
      )

      to_internal_transaction_transaction =
        :transaction
        |> insert()
        |> with_block(block)

      insert(
        :internal_transaction_create,
        to_address: miner,
        index: 0,
        transaction: to_internal_transaction_transaction,
        block_number: to_internal_transaction_transaction.block_number,
        block_hash: to_internal_transaction_transaction.block_hash,
        block_index: 1,
        transaction_index: to_internal_transaction_transaction.index
      )

      {:ok, balance_fields_list} =
        Explorer.Chain.stream_unfetched_balances(
          [],
          fn balance_fields, acc -> [balance_fields | acc] end
        )

      balance_fields_list_by_address_hash = Enum.group_by(balance_fields_list, & &1.address_hash)

      assert balance_fields_list_by_address_hash[miner.hash] |> Enum.map(& &1.block_number) |> Enum.sort() == [
               block.number
             ]
    end
  end

  describe "update_replaced_transactions/2" do
    test "update replaced transactions" do
      replaced_transaction_hash = "0x2a263224a95275d77bc30a7e131bc64d948777946a790c0915ab293791fbcb61"

      address = insert(:address, hash: "0xb7cffe2ac19b9d5705a24cbe14fef5663af905a6")

      insert(:transaction,
        from_address: address,
        nonce: 1,
        block_hash: nil,
        index: nil,
        block_number: nil,
        hash: replaced_transaction_hash
      )

      mined_transaction_hash = "0x1a263224a95275d77bc30a7e131bc64d948777946a790c0915ab293791fbcb61"
      block = insert(:block)

      mined_transaction =
        insert(:transaction,
          from_address: address,
          nonce: 1,
          index: 0,
          block_hash: block.hash,
          block_number: block.number,
          cumulative_gas_used: 1,
          gas_used: 1,
          hash: mined_transaction_hash
        )

      second_mined_transaction_hash = "0x3a263224a95275d77bc30a7e131bc64d948777946a790c0915ab293791fbcb61"
      second_block = insert(:block)

      insert(:transaction,
        from_address: address,
        nonce: 1,
        index: 0,
        block_hash: second_block.hash,
        block_number: second_block.number,
        cumulative_gas_used: 1,
        gas_used: 1,
        hash: second_mined_transaction_hash
      )

      {1, _} =
        Chain.update_replaced_transactions([
          %{
            block_hash: mined_transaction.block_hash,
            nonce: mined_transaction.nonce,
            from_address_hash: mined_transaction.from_address_hash
          }
        ])

      replaced_transaction = Repo.get(Transaction, replaced_transaction_hash)

      assert replaced_transaction.status == :error
      assert replaced_transaction.error == "dropped/replaced"

      found_mined_transaction = Repo.get(Transaction, mined_transaction_hash)

      assert found_mined_transaction.status == nil
      assert found_mined_transaction.error == nil

      second_mined_transaction = Repo.get(Transaction, second_mined_transaction_hash)

      assert second_mined_transaction.status == nil
      assert second_mined_transaction.error == nil
    end
  end

  describe "stream_unfetched_token_balances/2" do
    test "executes the given reducer with the query result" do
      address = insert(:address, hash: "0xc45e4830dff873cf8b70de2b194d0ddd06ef651e")
      token_balance = insert(:token_balance, value_fetched_at: nil, address: address)
      insert(:token_balance)

      assert Chain.stream_unfetched_token_balances([], &[&1.block_number | &2]) == {:ok, [token_balance.block_number]}
    end
  end

  describe "stream_unfetched_uncles/2" do
    test "does not return uncle hashes where t:Explorer.Chain.Block.SecondDegreeRelation.t/0 uncle_fetched_at is not nil" do
      %Block.SecondDegreeRelation{nephew: %Block{}, nephew_hash: nephew_hash, index: index, uncle_hash: uncle_hash} =
        insert(:block_second_degree_relation)

      assert {:ok, [%{nephew_hash: ^nephew_hash, index: ^index}]} =
               Explorer.Chain.stream_unfetched_uncles([], &[&1 | &2])

      query = from(bsdr in Block.SecondDegreeRelation, where: bsdr.uncle_hash == ^uncle_hash)

      assert {1, _} = Repo.update_all(query, set: [uncle_fetched_at: DateTime.utc_now()])

      assert {:ok, []} = Explorer.Chain.stream_unfetched_uncles([], &[&1 | &2])
    end
  end

  test "total_supply/0" do
    Application.put_env(:explorer, :supply, Explorer.Chain.Supply.ProofOfAuthority)
    height = 2_000_000
    insert(:block, number: height)
    expected = ProofOfAuthority.initial_supply() + height

    assert Chain.total_supply() == expected
  end

  test "circulating_supply/0" do
    Application.put_env(:explorer, :supply, Explorer.Chain.Supply.ProofOfAuthority)
    assert Chain.circulating_supply() == ProofOfAuthority.circulating()
  end

  describe "address_hash_to_smart_contract/1" do
    test "fetches a smart contract" do
      smart_contract = insert(:smart_contract)

      assert ^smart_contract = Chain.address_hash_to_smart_contract(smart_contract.address_hash)
    end
  end

  describe "token_from_address_hash/1" do
    test "with valid hash" do
      token = insert(:token)
      assert {:ok, result} = Chain.token_from_address_hash(token.contract_address.hash)
      assert result.contract_address_hash == token.contract_address_hash
    end

    test "with hash that doesn't exist" do
      token = build(:token)
      assert {:error, :not_found} = Chain.token_from_address_hash(token.contract_address.hash)
    end

    test "with contract_address' smart_contract preloaded" do
      smart_contract = build(:smart_contract)
      address = insert(:address, smart_contract: smart_contract)
      token = insert(:token, contract_address: address)
      options = [necessity_by_association: %{[contract_address: :smart_contract] => :optional}]

      assert {:ok, result} = Chain.token_from_address_hash(token.contract_address_hash, options)

      assert smart_contract = result.contract_address.smart_contract
    end
  end

  test "stream_uncataloged_token_contract_address_hashes/2 reduces with given reducer and accumulator" do
    insert(:token, cataloged: true)
    %Token{contract_address_hash: uncatalog_address} = insert(:token, cataloged: false)
    assert Chain.stream_uncataloged_token_contract_address_hashes([], &[&1 | &2]) == {:ok, [uncatalog_address]}
  end

  describe "stream_cataloged_token_contract_address_hashes/2" do
    test "reduces with given reducer and accumulator" do
      today = DateTime.utc_now()
      yesterday = Timex.shift(today, days: -1)
      %Token{contract_address_hash: catalog_address} = insert(:token, cataloged: true, updated_at: yesterday)
      insert(:token, cataloged: false)
      assert Chain.stream_cataloged_token_contract_address_hashes([], &[&1 | &2], 1) == {:ok, [catalog_address]}
    end

    test "sorts the tokens by updated_at in ascending order" do
      today = DateTime.utc_now()
      yesterday = Timex.shift(today, days: -1)
      two_days_ago = Timex.shift(today, days: -2)

      token1 = insert(:token, %{cataloged: true, updated_at: yesterday})
      token2 = insert(:token, %{cataloged: true, updated_at: two_days_ago})

      expected_response =
        [token1, token2]
        |> Enum.sort(&(Timex.to_unix(&1.updated_at) < Timex.to_unix(&2.updated_at)))
        |> Enum.map(& &1.contract_address_hash)

      assert Chain.stream_cataloged_token_contract_address_hashes([], &(&2 ++ [&1]), 12) == {:ok, expected_response}
    end
  end

  describe "stream_unfetched_token_instances/2" do
    test "reduces wuth given reducer and accumulator" do
      token_contract_address = insert(:contract_address)
      token = insert(:token, contract_address: token_contract_address, type: "ERC-721")

      transaction =
        :transaction
        |> insert()
        |> with_block(insert(:block, number: 1))

      token_transfer =
        insert(
          :token_transfer,
          block_number: 1000,
          to_address: build(:address),
          transaction: transaction,
          token_contract_address: token_contract_address,
          token: token,
          token_id: 11
        )

      assert {:ok, [result]} = Chain.stream_unfetched_token_instances([], &[&1 | &2])
      assert result.token_id == token_transfer.token_id
      assert result.contract_address_hash == token_transfer.token_contract_address_hash
    end

    test "does not fetch token transfers without token id" do
      token_contract_address = insert(:contract_address)
      token = insert(:token, contract_address: token_contract_address, type: "ERC-721")

      transaction =
        :transaction
        |> insert()
        |> with_block(insert(:block, number: 1))

      insert(
        :token_transfer,
        block_number: 1000,
        to_address: build(:address),
        transaction: transaction,
        token_contract_address: token_contract_address,
        token: token,
        token_id: nil
      )

      assert {:ok, []} = Chain.stream_unfetched_token_instances([], &[&1 | &2])
    end

    test "do not fetch records with token instances" do
      token_contract_address = insert(:contract_address)
      token = insert(:token, contract_address: token_contract_address, type: "ERC-721")

      transaction =
        :transaction
        |> insert()
        |> with_block(insert(:block, number: 1))

      token_transfer =
        insert(
          :token_transfer,
          block_number: 1000,
          to_address: build(:address),
          transaction: transaction,
          token_contract_address: token_contract_address,
          token: token,
          token_id: 11
        )

      insert(:token_instance,
        token_id: token_transfer.token_id,
        token_contract_address_hash: token_transfer.token_contract_address_hash
      )

      assert {:ok, []} = Chain.stream_unfetched_token_instances([], &[&1 | &2])
    end
  end

  describe "search_token/1" do
    test "finds by part of the name" do
      token = insert(:token, name: "magic token", symbol: "MAGIC")

      [result] = Chain.search_token("magic")

      assert result.link == token.contract_address_hash
    end

    test "finds multiple results in different columns" do
      insert(:token, name: "magic token", symbol: "TOKEN")
      insert(:token, name: "token", symbol: "MAGIC")

      result = Chain.search_token("magic")

      assert Enum.count(result) == 2
    end

    test "do not returns wrong tokens" do
      insert(:token, name: "token", symbol: "TOKEN")

      result = Chain.search_token("magic")

      assert Enum.empty?(result)
    end

    test "finds record by the term in the second word" do
      insert(:token, name: "token magic", symbol: "TOKEN")

      result = Chain.search_token("magic")

      assert Enum.count(result) == 1
    end
  end

  describe "transaction_has_token_transfers?/1" do
    test "returns true if transaction has token transfers" do
      transaction = insert(:transaction)
      insert(:token_transfer, transaction: transaction)

      assert Chain.transaction_has_token_transfers?(transaction.hash) == true
    end

    test "returns false if transaction has no token transfers" do
      transaction = insert(:transaction)

      assert Chain.transaction_has_token_transfers?(transaction.hash) == false
    end
  end

  describe "update_token/2" do
    test "updates a token's values" do
      token = insert(:token, name: nil, symbol: nil, total_supply: nil, decimals: nil, cataloged: false)

      update_params = %{
        name: "Hodl Token",
        symbol: "HT",
        total_supply: 10,
        decimals: Decimal.new(1),
        cataloged: true
      }

      assert {:ok, updated_token} = Chain.update_token(token, update_params)
      assert updated_token.name == update_params.name
      assert updated_token.symbol == update_params.symbol
      assert updated_token.total_supply == Decimal.new(update_params.total_supply)
      assert updated_token.decimals == update_params.decimals
      assert updated_token.cataloged
    end

    test "trims names of whitespace" do
      token = insert(:token, name: nil, symbol: nil, total_supply: nil, decimals: nil, cataloged: false)

      update_params = %{
        name: "      Hodl Token     ",
        symbol: "HT",
        total_supply: 10,
        decimals: 1,
        cataloged: true
      }

      assert {:ok, updated_token} = Chain.update_token(token, update_params)
      assert updated_token.name == "Hodl Token"
      assert Repo.get_by(Address.Name, name: "Hodl Token")
    end

    test "inserts an address name record when token has a name in params" do
      token = insert(:token, name: nil, symbol: nil, total_supply: nil, decimals: nil, cataloged: false)

      update_params = %{
        name: "Hodl Token",
        symbol: "HT",
        total_supply: 10,
        decimals: 1,
        cataloged: true
      }

      Chain.update_token(token, update_params)
      assert Repo.get_by(Address.Name, name: update_params.name, address_hash: token.contract_address_hash)
    end

    test "does not insert address name record when token doesn't have name in params" do
      token = insert(:token, name: nil, symbol: nil, total_supply: nil, decimals: nil, cataloged: false)

      update_params = %{
        cataloged: true
      }

      Chain.update_token(token, update_params)
      refute Repo.get_by(Address.Name, address_hash: token.contract_address_hash)
    end

    test "stores token with big 'decimals' values" do
      token = insert(:token, name: nil, symbol: nil, total_supply: nil, decimals: nil, cataloged: false)

      update_params = %{
        name: "Hodl Token",
        symbol: "HT",
        total_supply: 10,
        decimals: 1_000_000_000_000_000_000,
        cataloged: true
      }

      assert {:ok, updated_token} = Chain.update_token(token, update_params)
    end
  end

  describe "fetch_last_token_balances/1" do
    test "returns the token balances given the address hash" do
      address = insert(:address)
      current_token_balance = insert(:address_current_token_balance, address: address)
      insert(:address_current_token_balance, address: build(:address))

      token_balances =
        address.hash
        |> Chain.fetch_last_token_balances()
        |> Enum.map(fn {token_balance, _, _} -> token_balance.address_hash end)

      assert token_balances == [current_token_balance.address_hash]
    end
  end

  describe "fetch_token_holders_from_token_hash/3" do
    test "returns the token holders" do
      %Token{contract_address_hash: contract_address_hash} = insert(:token)
      address_a = insert(:address)
      address_b = insert(:address)

      insert(
        :address_current_token_balance,
        address: address_a,
        token_contract_address_hash: contract_address_hash,
        value: 5000
      )

      insert(
        :address_current_token_balance,
        address: address_b,
        block_number: 1001,
        token_contract_address_hash: contract_address_hash,
        value: 4000
      )

      token_holders_count =
        contract_address_hash
        |> Chain.fetch_token_holders_from_token_hash(false, [])
        |> Enum.count()

      assert token_holders_count == 2
    end
  end

  describe "count_token_holders_from_token_hash" do
    test "returns the most current count about token holders" do
      address_a = insert(:address, hash: "0xe49fedd93960a0267b3c3b2c1e2d66028e013fee")
      address_b = insert(:address, hash: "0x5f26097334b6a32b7951df61fd0c5803ec5d8354")

      %Token{contract_address_hash: contract_address_hash} = insert(:token)

      insert(
        :address_current_token_balance,
        address: address_a,
        block_number: 1000,
        token_contract_address_hash: contract_address_hash,
        value: 5000
      )

      insert(
        :address_current_token_balance,
        address: address_b,
        block_number: 1002,
        token_contract_address_hash: contract_address_hash,
        value: 1000
      )

      assert Chain.count_token_holders_from_token_hash(contract_address_hash) == 2
    end
  end

  describe "address_to_transactions_with_token_transfers/2" do
    test "paginates transactions by the block number" do
      address = insert(:address)
      token = insert(:token)

      first_page =
        :transaction
        |> insert()
        |> with_block(insert(:block, number: 1000))

      second_page =
        :transaction
        |> insert()
        |> with_block(insert(:block, number: 999))

      insert(
        :token_transfer,
        to_address: address,
        transaction: first_page,
        token_contract_address: token.contract_address
      )

      insert(
        :token_transfer,
        to_address: address,
        transaction: second_page,
        token_contract_address: token.contract_address
      )

      paging_options = %PagingOptions{
        key: {first_page.block_number, first_page.index},
        page_size: 2
      }

      result =
        address.hash
        |> Chain.address_to_transactions_with_token_transfers(token.contract_address_hash,
          paging_options: paging_options
        )
        |> Enum.map(& &1.hash)

      assert result == [second_page.hash]
    end

    test "doesn't duplicate the transaction when there are multiple transfers for it" do
      address = insert(:address)
      token = insert(:token)

      transaction =
        :transaction
        |> insert()
        |> with_block()

      insert(
        :token_transfer,
        amount: 2,
        to_address: address,
        token_contract_address: token.contract_address,
        transaction: transaction
      )

      insert(
        :token_transfer,
        amount: 1,
        to_address: address,
        token_contract_address: token.contract_address,
        transaction: transaction
      )

      result =
        address.hash
        |> Chain.address_to_transactions_with_token_transfers(token.contract_address_hash)
        |> Enum.map(& &1.hash)

      assert result == [transaction.hash]
    end
  end

  describe "address_to_unique_tokens/2" do
    test "unique tokens can be paginated through token_id" do
      token_contract_address = insert(:contract_address)
      token = insert(:token, contract_address: token_contract_address, type: "ERC-721")

      insert(
        :token_instance,
        token_contract_address_hash: token_contract_address.hash,
        token_id: 11
      )

      insert(
        :token_instance,
        token_contract_address_hash: token_contract_address.hash,
        token_id: 29
      )

      transaction =
        :transaction
        |> insert()
        |> with_block(insert(:block, number: 1))

      first_page =
        insert(
          :token_transfer,
          block_number: 1000,
          to_address: build(:address),
          transaction: transaction,
          token_contract_address: token_contract_address,
          token: token,
          token_id: 29
        )

      second_page =
        insert(
          :token_transfer,
          block_number: 999,
          to_address: build(:address),
          transaction: transaction,
          token_contract_address: token_contract_address,
          token: token,
          token_id: 11
        )

      paging_options = %PagingOptions{key: {first_page.token_id}, page_size: 1}

      unique_tokens_ids_paginated =
        token_contract_address.hash
        |> Chain.address_to_unique_tokens(paging_options: paging_options)
        |> Enum.map(& &1.token_id)

      assert unique_tokens_ids_paginated == [second_page.token_id]
    end
  end

  describe "uncataloged_token_transfer_block_numbers/0" do
    test "returns a list of block numbers" do
      block = insert(:block)
      address = insert(:address)

      log =
        insert(:token_transfer_log,
          transaction:
            insert(:transaction,
              block_number: block.number,
              block_hash: block.hash,
              cumulative_gas_used: 0,
              gas_used: 0,
              index: 0
            ),
          block: block,
          address_hash: address.hash
        )

      block_number = log.block_number
      assert {:ok, [^block_number]} = Chain.uncataloged_token_transfer_block_numbers()
    end
  end

  describe "address_to_balances_by_day/1" do
    test "return a list of balances by day" do
      address = insert(:address)
      today = NaiveDateTime.utc_now()
      noon = Timex.set(today, hour: 12)
      block = insert(:block, timestamp: noon, number: 50)
      yesterday = Timex.shift(noon, days: -1)
      block_one_day_ago = insert(:block, timestamp: yesterday, number: 49)
      insert(:fetched_balance, address_hash: address.hash, value: 1000, block_number: block.number)
      insert(:fetched_balance, address_hash: address.hash, value: 2000, block_number: block_one_day_ago.number)
      insert(:fetched_balance_daily, address_hash: address.hash, value: 1000, day: noon)
      insert(:fetched_balance_daily, address_hash: address.hash, value: 2000, day: yesterday)

      balances = Chain.address_to_balances_by_day(address.hash)

      assert balances == [
               %{date: yesterday |> NaiveDateTime.to_date() |> Date.to_string(), value: Decimal.new("2E-15")},
               %{date: today |> NaiveDateTime.to_date() |> Date.to_string(), value: Decimal.new("1E-15")}
             ]
    end

    test "adds todays entry" do
      address = insert(:address)
      today = NaiveDateTime.utc_now()
      noon = Timex.set(today, hour: 12)
      yesterday = Timex.shift(noon, days: -1)
      block_one_day_ago = insert(:block, timestamp: yesterday)
      insert(:fetched_balance, address_hash: address.hash, value: 1000, block_number: block_one_day_ago.number)
      insert(:fetched_balance_daily, address_hash: address.hash, value: 1000, day: yesterday)

      balances = Chain.address_to_balances_by_day(address.hash)

      assert balances == [
               %{date: yesterday |> NaiveDateTime.to_date() |> Date.to_string(), value: Decimal.new("1E-15")},
               %{date: today |> NaiveDateTime.to_date() |> Date.to_string(), value: Decimal.new("1E-15")}
             ]
    end

    # Flaky test
    # test "uses last block value if there a couple of change in the same day" do
    #   address = insert(:address)
    #   today = NaiveDateTime.utc_now()
    #   past = Timex.shift(today, hours: -1)

    #   block_now = insert(:block, timestamp: today, number: 1)
    #   insert(:fetched_balance, address_hash: address.hash, value: 1, block_number: block_now.number)

    #   block_past = insert(:block, timestamp: past, number: 2)
    #   insert(:fetched_balance, address_hash: address.hash, value: 0, block_number: block_past.number)
    #   insert(:fetched_balance_daily, address_hash: address.hash, value: 0, day: today)

    #   [balance] = Chain.address_to_balances_by_day(address.hash)

    #   assert balance.value == Decimal.new(0)
    # end
  end

  describe "block_combined_rewards/1" do
    test "sums the block_rewards values" do
      block = insert(:block)

      insert(
        :reward,
        address_hash: block.miner_hash,
        block_hash: block.hash,
        address_type: :validator,
        reward: Decimal.new(1_000_000_000_000_000_000)
      )

      insert(
        :reward,
        address_hash: block.miner_hash,
        block_hash: block.hash,
        address_type: :emission_funds,
        reward: Decimal.new(1_000_000_000_000_000_000)
      )

      insert(
        :reward,
        address_hash: block.miner_hash,
        block_hash: block.hash,
        address_type: :uncle,
        reward: Decimal.new(1_000_000_000_000_000_000)
      )

      block = Repo.preload(block, :rewards)

      {:ok, expected_value} = Wei.cast(3_000_000_000_000_000_000)

      assert Chain.block_combined_rewards(block) == expected_value
    end
  end

  describe "contract_creation_input_data/1" do
    test "fetches contract creation input data from contract creation transaction" do
      address = insert(:address)

      input = %Data{
        bytes: <<1, 2, 3, 4, 5>>
      }

      :transaction
      |> insert(created_contract_address_hash: address.hash, input: input)
      |> with_block()

      found_creation_data = Chain.contract_creation_input_data(address.hash)

      assert found_creation_data == Data.to_string(input)
    end

    test "fetches contract creation input data from internal transaction" do
      created_contract_address = insert(:address)

      transaction =
        :transaction
        |> insert()
        |> with_block()

      input = %Data{
        bytes: <<1, 2, 3, 4, 5>>
      }

      insert(
        :internal_transaction_create,
        transaction: transaction,
        index: 0,
        created_contract_address: created_contract_address,
        block_number: transaction.block_number,
        block_hash: transaction.block_hash,
        block_index: 0,
        transaction_index: transaction.index,
        input: input
      )

      assert Chain.contract_creation_input_data(created_contract_address.hash) == Data.to_string(input)
    end

    test "can't find address" do
      hash = %Hash{
        byte_count: 20,
        bytes: <<0, 0, 0, 0, 0, 0, 0, 0, 0, 0, 0, 0, 0, 0, 0, 0, 0, 0, 0, 0>>
      }

      found_creation_data = Chain.contract_creation_input_data(hash)

      assert found_creation_data == ""
    end

    test "fetches contract creation input data from contract byte code (if contract is pre-compiled)" do
      input = %Data{
        bytes: <<1, 2, 3, 4, 5>>
      }

      address =
        insert(:address,
          contract_code: %Data{
            bytes: <<1, 2, 3, 4, 5>>
          }
        )

      found_creation_data = Chain.contract_creation_input_data(address.hash)

      assert found_creation_data == Data.to_string(input) |> String.replace("0x", "")
    end
  end

  describe "transaction_token_transfer_type/1" do
    test "detects erc721 token transfer" do
      from_address_hash = "0x7a30272c902563b712245696f0a81c5a0e45ddc8"
      to_address_hash = "0xb544cead8b660aae9f2e37450f7be2ffbc501793"
      from_address = insert(:address, hash: from_address_hash)
      to_address = insert(:address, hash: to_address_hash)
      block = insert(:block)

      transaction =
        insert(:transaction,
          input:
            "0x23b872dd0000000000000000000000007a30272c902563b712245696f0a81c5a0e45ddc8000000000000000000000000b544cead8b660aae9f2e37450f7be2ffbc5017930000000000000000000000000000000000000000000000000000000000000002",
          value: Decimal.new(0),
          created_contract_address_hash: nil
        )
        |> with_block(block, status: :ok)

      insert(:token_transfer, from_address: from_address, to_address: to_address, transaction: transaction)

      assert :erc721 = Chain.transaction_token_transfer_type(Repo.preload(transaction, token_transfers: :token))
    end

    test "detects erc20 token transfer" do
      from_address_hash = "0x5881fdfE964bE26aC6C8e5153C4ad1c83181C024"
      to_address_hash = "0xE113127804Ae2383f63Fe8cE31B212D5CB85113d"
      from_address = insert(:address, hash: from_address_hash)
      to_address = insert(:address, hash: to_address_hash)
      block = insert(:block)

      transaction =
        insert(:transaction,
          input:
            "0xa9059cbb000000000000000000000000e113127804ae2383f63fe8ce31b212d5cb85113d0000000000000000000000000000000000000000000001b3093f45ba4dc40000",
          value: Decimal.new(0),
          created_contract_address_hash: nil
        )
        |> with_block(block, status: :ok)

      insert(:token_transfer,
        from_address: from_address,
        to_address: to_address,
        transaction: transaction,
        amount: 8_025_000_000_000_000_000_000
      )

      assert :erc20 = Chain.transaction_token_transfer_type(Repo.preload(transaction, token_transfers: :token))
    end
  end

  describe "contract_address?/2" do
    test "returns true if address has contract code" do
      code = %Data{
        bytes: <<1, 2, 3, 4, 5>>
      }

      address = insert(:address, contract_code: code)

      assert Chain.contract_address?(to_string(address.hash), 1)
    end

    test "returns false if address has not contract code" do
      address = insert(:address)

      refute Chain.contract_address?(to_string(address.hash), 1)
    end

    @tag :no_parity
    @tag :no_geth
    test "returns true if fetched code from json rpc", %{
      json_rpc_named_arguments: json_rpc_named_arguments
    } do
      hash = "0x71300d93a8CdF93385Af9635388cF2D00b95a480"

      if json_rpc_named_arguments[:transport] == EthereumJSONRPC.Mox do
        EthereumJSONRPC.Mox
        |> expect(:json_rpc, fn _arguments, _options ->
          {:ok,
           [
             %{
               id: 0,
               result: "0x0102030405"
             }
           ]}
        end)
      end

      assert Chain.contract_address?(to_string(hash), 1, json_rpc_named_arguments)
    end

    @tag :no_parity
    @tag :no_geth
    test "returns false if no fetched code from json rpc", %{
      json_rpc_named_arguments: json_rpc_named_arguments
    } do
      hash = "0x71300d93a8CdF93385Af9635388cF2D00b95a480"

      if json_rpc_named_arguments[:transport] == EthereumJSONRPC.Mox do
        EthereumJSONRPC.Mox
        |> expect(:json_rpc, fn _arguments, _options ->
          {:ok,
           [
             %{
               id: 0,
               result: "0x"
             }
           ]}
        end)
      end

      refute Chain.contract_address?(to_string(hash), 1, json_rpc_named_arguments)
    end
  end

  describe "staking_pools/3" do
    test "validators staking pools" do
      inserted_validator = insert(:staking_pool, is_active: true, is_validator: true)
      insert(:staking_pool, is_active: true, is_validator: false)

      options = %PagingOptions{page_size: 20, page_number: 1}

      assert [%{pool: gotten_validator}] = Chain.staking_pools(:validator, options)
      assert inserted_validator.staking_address_hash == gotten_validator.staking_address_hash
    end

    test "active staking pools" do
      inserted_pool = insert(:staking_pool, is_active: true)
      insert(:staking_pool, is_active: false)

      options = %PagingOptions{page_size: 20, page_number: 1}

      assert [%{pool: gotten_pool}] = Chain.staking_pools(:active, options)
      assert inserted_pool.staking_address_hash == gotten_pool.staking_address_hash
    end

    test "all active staking pools ordered by staking_address" do
      address1 = Factory.address_hash()
      address2 = Factory.address_hash()
      address3 = Factory.address_hash()

      assert address1 < address2 and address2 < address3

      # insert pools in descending order
      insert(:staking_pool, is_active: true, staking_address_hash: address3)
      insert(:staking_pool, is_active: true, staking_address_hash: address2)
      insert(:staking_pool, is_active: true, staking_address_hash: address1)

      # get all active pools in ascending order
      assert [%{pool: pool1}, %{pool: pool2}, %{pool: pool3}] = Chain.staking_pools(:active, :all)
      assert pool1.staking_address_hash == address1
      assert pool2.staking_address_hash == address2
      assert pool3.staking_address_hash == address3
    end

    test "staking pools ordered by stakes_ratio, is_active, and staking_address_hash" do
      address1 = Factory.address_hash()
      address2 = Factory.address_hash()
      address3 = Factory.address_hash()
      address4 = Factory.address_hash()
      address5 = Factory.address_hash()
      address6 = Factory.address_hash()

      assert address1 < address2 and address2 < address3 and address3 < address4 and address4 < address5 and
               address5 < address6

      # insert pools in descending order
      insert(:staking_pool, is_validator: true, is_active: false, staking_address_hash: address6, stakes_ratio: 0)
      insert(:staking_pool, is_validator: true, is_active: false, staking_address_hash: address5, stakes_ratio: 0)
      insert(:staking_pool, is_validator: true, is_active: true, staking_address_hash: address4, stakes_ratio: 30)
      insert(:staking_pool, is_validator: true, is_active: true, staking_address_hash: address3, stakes_ratio: 60)
      insert(:staking_pool, is_validator: true, is_active: true, staking_address_hash: address2, stakes_ratio: 5)
      insert(:staking_pool, is_validator: true, is_active: true, staking_address_hash: address1, stakes_ratio: 5)

      # get all pools in the order `desc: :stakes_ratio, desc: :is_active, asc: :staking_address_hash`
      options = %PagingOptions{page_size: 20, page_number: 1}

      assert [
               %{pool: pool1},
               %{pool: pool2},
               %{pool: pool3},
               %{pool: pool4},
               %{pool: pool5},
               %{pool: pool6}
             ] = Chain.staking_pools(:validator, options)

      assert pool1.staking_address_hash == address3
      assert pool2.staking_address_hash == address4
      assert pool3.staking_address_hash == address1
      assert pool4.staking_address_hash == address2
      assert pool5.staking_address_hash == address5
      assert pool6.staking_address_hash == address6
    end

    test "inactive staking pools" do
      insert(:staking_pool, is_active: true)
      inserted_pool = insert(:staking_pool, is_active: false)

      options = %PagingOptions{page_size: 20, page_number: 1}

      assert [%{pool: gotten_pool}] = Chain.staking_pools(:inactive, options)
      assert inserted_pool.staking_address_hash == gotten_pool.staking_address_hash
    end
  end

  describe "staking_pools_count/1" do
    test "validators staking pools" do
      insert(:staking_pool, is_active: true, is_validator: true)
      insert(:staking_pool, is_active: true, is_validator: false)

      assert Chain.staking_pools_count(:validator) == 1
    end

    test "active staking pools" do
      insert(:staking_pool, is_active: true)
      insert(:staking_pool, is_active: false)

      assert Chain.staking_pools_count(:active) == 1
    end

    test "inactive staking pools" do
      insert(:staking_pool, is_active: true)
      insert(:staking_pool, is_active: false)

      assert Chain.staking_pools_count(:inactive) == 1
    end
  end

  describe "delegators_count_sum/1" do
    test "validators pools" do
      insert(:staking_pool, is_active: true, is_validator: true, delegators_count: 10)
      insert(:staking_pool, is_active: true, is_validator: false, delegators_count: 7)
      insert(:staking_pool, is_active: true, is_validator: true, delegators_count: 5)

      assert Chain.delegators_count_sum(:validator) == 15
    end

    test "active staking pools" do
      insert(:staking_pool, is_active: true, delegators_count: 10)
      insert(:staking_pool, is_active: true, delegators_count: 7)
      insert(:staking_pool, is_active: false, delegators_count: 5)

      assert Chain.delegators_count_sum(:active) == 17
    end

    test "inactive staking pools" do
      insert(:staking_pool, is_active: true, delegators_count: 10)
      insert(:staking_pool, is_active: true, delegators_count: 7)
      insert(:staking_pool, is_active: false, delegators_count: 5)
      insert(:staking_pool, is_active: false, delegators_count: 1)

      assert Chain.delegators_count_sum(:inactive) == 6
    end
  end

  describe "total_staked_amount_sum/1" do
    test "validators pools" do
      insert(:staking_pool, is_active: true, is_validator: true, total_staked_amount: 10)
      insert(:staking_pool, is_active: true, is_validator: false, total_staked_amount: 7)
      insert(:staking_pool, is_active: true, is_validator: true, total_staked_amount: 5)

      assert Chain.total_staked_amount_sum(:validator) == Decimal.new("15")
    end

    test "active staking pools" do
      insert(:staking_pool, is_active: true, total_staked_amount: 10)
      insert(:staking_pool, is_active: true, total_staked_amount: 7)
      insert(:staking_pool, is_active: false, total_staked_amount: 5)

      assert Chain.total_staked_amount_sum(:active) == Decimal.new("17")
    end

    test "inactive staking pools" do
      insert(:staking_pool, is_active: true, total_staked_amount: 10)
      insert(:staking_pool, is_active: true, total_staked_amount: 7)
      insert(:staking_pool, is_active: false, total_staked_amount: 5)
      insert(:staking_pool, is_active: false, total_staked_amount: 1)

      assert Chain.total_staked_amount_sum(:inactive) == Decimal.new("6")
    end
  end

  describe "extract_db_name/1" do
    test "extracts correct db name" do
      db_url = "postgresql://viktor:@localhost:5432/blockscout-dev-1"
      assert Chain.extract_db_name(db_url) == "blockscout-dev-1"
    end

    test "returns empty db name" do
      db_url = ""
      assert Chain.extract_db_name(db_url) == ""
    end

    test "returns nil db name" do
      db_url = nil
      assert Chain.extract_db_name(db_url) == ""
    end
  end

  describe "extract_db_host/1" do
    test "extracts correct db host" do
      db_url = "postgresql://viktor:@localhost:5432/blockscout-dev-1"
      assert Chain.extract_db_host(db_url) == "localhost"
    end

    test "returns empty db name" do
      db_url = ""
      assert Chain.extract_db_host(db_url) == ""
    end

    test "returns nil db name" do
      db_url = nil
      assert Chain.extract_db_host(db_url) == ""
    end
  end

  describe "fetch_first_trace/2" do
    test "fetched first trace", %{
      json_rpc_named_arguments: json_rpc_named_arguments
    } do
      from_address_hash = "0xe8ddc5c7a2d2f0d7a9798459c0104fdf5e987aca"
      gas = 4_533_872

      init =
        "0x6060604052341561000f57600080fd5b60405160208061071a83398101604052808051906020019091905050806000806101000a81548173ffffffffffffffffffffffffffffffffffffffff021916908373ffffffffffffffffffffffffffffffffffffffff1602179055506003600160006001600281111561007e57fe5b60ff1660ff168152602001908152602001600020819055506002600160006002808111156100a857fe5b60ff1660ff168152602001908152602001600020819055505061064a806100d06000396000f30060606040526004361061008e576000357c0100000000000000000000000000000000000000000000000000000000900463ffffffff168063247b3210146100935780632ffdfc8a146100bc57806374294144146100f6578063ae4b1b5b14610125578063bf7370d11461017a578063d1104cb2146101a3578063eecd1079146101f8578063fcff021c14610221575b600080fd5b341561009e57600080fd5b6100a661024a565b6040518082815260200191505060405180910390f35b34156100c757600080fd5b6100e0600480803560ff16906020019091905050610253565b6040518082815260200191505060405180910390f35b341561010157600080fd5b610123600480803590602001909190803560ff16906020019091905050610276565b005b341561013057600080fd5b61013861037a565b604051808273ffffffffffffffffffffffffffffffffffffffff1673ffffffffffffffffffffffffffffffffffffffff16815260200191505060405180910390f35b341561018557600080fd5b61018d61039f565b6040518082815260200191505060405180910390f35b34156101ae57600080fd5b6101b66104d9565b604051808273ffffffffffffffffffffffffffffffffffffffff1673ffffffffffffffffffffffffffffffffffffffff16815260200191505060405180910390f35b341561020357600080fd5b61020b610588565b6040518082815260200191505060405180910390f35b341561022c57600080fd5b6102346105bd565b6040518082815260200191505060405180910390f35b600060c8905090565b6000600160008360ff1660ff168152602001908152602001600020549050919050565b61027e6104d9565b73ffffffffffffffffffffffffffffffffffffffff163373ffffffffffffffffffffffffffffffffffffffff161415156102b757600080fd5b60008160ff161115156102c957600080fd5b6002808111156102d557fe5b60ff168160ff16111515156102e957600080fd5b6000821180156103125750600160008260ff1660ff168152602001908152602001600020548214155b151561031d57600080fd5b81600160008360ff1660ff168152602001908152602001600020819055508060ff167fe868bbbdd6cd2efcd9ba6e0129d43c349b0645524aba13f8a43bfc7c5ffb0889836040518082815260200191505060405180910390a25050565b6000809054906101000a900473ffffffffffffffffffffffffffffffffffffffff1681565b6000806000809054906101000a900473ffffffffffffffffffffffffffffffffffffffff1673ffffffffffffffffffffffffffffffffffffffff16638b8414c46000604051602001526040518163ffffffff167c0100000000000000000000000000000000000000000000000000000000028152600401602060405180830381600087803b151561042f57600080fd5b6102c65a03f1151561044057600080fd5b5050506040518051905090508073ffffffffffffffffffffffffffffffffffffffff16630eaba26a6000604051602001526040518163ffffffff167c0100000000000000000000000000000000000000000000000000000000028152600401602060405180830381600087803b15156104b857600080fd5b6102c65a03f115156104c957600080fd5b5050506040518051905091505090565b60008060009054906101000a900473ffffffffffffffffffffffffffffffffffffffff1673ffffffffffffffffffffffffffffffffffffffff1663a3b3fff16000604051602001526040518163ffffffff167c0100000000000000000000000000000000000000000000000000000000028152600401602060405180830381600087803b151561056857600080fd5b6102c65a03f1151561057957600080fd5b50505060405180519050905090565b60006105b860016105aa600261059c61039f565b6105e590919063ffffffff16565b61060090919063ffffffff16565b905090565b60006105e06105ca61039f565b6105d261024a565b6105e590919063ffffffff16565b905090565b60008082848115156105f357fe5b0490508091505092915050565b600080828401905083811015151561061457fe5b80915050929150505600a165627a7a723058206b7eef2a57eb659d5e77e45ab5bc074e99c6a841921038cdb931e119c6aac46c0029000000000000000000000000862d67cb0773ee3f8ce7ea89b328ffea861ab3ef"

      value = 0
      block_number = 39
      block_hash = "0x74c72ccabcb98b7ebbd7b31de938212b7e8814a002263b6569564e944d88f51f"
      index = 0
      created_contract_address_hash = "0x1e0eaa06d02f965be2dfe0bc9ff52b2d82133461"

      created_contract_code =
        "0x60606040526004361061008e576000357c0100000000000000000000000000000000000000000000000000000000900463ffffffff168063247b3210146100935780632ffdfc8a146100bc57806374294144146100f6578063ae4b1b5b14610125578063bf7370d11461017a578063d1104cb2146101a3578063eecd1079146101f8578063fcff021c14610221575b600080fd5b341561009e57600080fd5b6100a661024a565b6040518082815260200191505060405180910390f35b34156100c757600080fd5b6100e0600480803560ff16906020019091905050610253565b6040518082815260200191505060405180910390f35b341561010157600080fd5b610123600480803590602001909190803560ff16906020019091905050610276565b005b341561013057600080fd5b61013861037a565b604051808273ffffffffffffffffffffffffffffffffffffffff1673ffffffffffffffffffffffffffffffffffffffff16815260200191505060405180910390f35b341561018557600080fd5b61018d61039f565b6040518082815260200191505060405180910390f35b34156101ae57600080fd5b6101b66104d9565b604051808273ffffffffffffffffffffffffffffffffffffffff1673ffffffffffffffffffffffffffffffffffffffff16815260200191505060405180910390f35b341561020357600080fd5b61020b610588565b6040518082815260200191505060405180910390f35b341561022c57600080fd5b6102346105bd565b6040518082815260200191505060405180910390f35b600060c8905090565b6000600160008360ff1660ff168152602001908152602001600020549050919050565b61027e6104d9565b73ffffffffffffffffffffffffffffffffffffffff163373ffffffffffffffffffffffffffffffffffffffff161415156102b757600080fd5b60008160ff161115156102c957600080fd5b6002808111156102d557fe5b60ff168160ff16111515156102e957600080fd5b6000821180156103125750600160008260ff1660ff168152602001908152602001600020548214155b151561031d57600080fd5b81600160008360ff1660ff168152602001908152602001600020819055508060ff167fe868bbbdd6cd2efcd9ba6e0129d43c349b0645524aba13f8a43bfc7c5ffb0889836040518082815260200191505060405180910390a25050565b6000809054906101000a900473ffffffffffffffffffffffffffffffffffffffff1681565b6000806000809054906101000a900473ffffffffffffffffffffffffffffffffffffffff1673ffffffffffffffffffffffffffffffffffffffff16638b8414c46000604051602001526040518163ffffffff167c0100000000000000000000000000000000000000000000000000000000028152600401602060405180830381600087803b151561042f57600080fd5b6102c65a03f1151561044057600080fd5b5050506040518051905090508073ffffffffffffffffffffffffffffffffffffffff16630eaba26a6000604051602001526040518163ffffffff167c0100000000000000000000000000000000000000000000000000000000028152600401602060405180830381600087803b15156104b857600080fd5b6102c65a03f115156104c957600080fd5b5050506040518051905091505090565b60008060009054906101000a900473ffffffffffffffffffffffffffffffffffffffff1673ffffffffffffffffffffffffffffffffffffffff1663a3b3fff16000604051602001526040518163ffffffff167c0100000000000000000000000000000000000000000000000000000000028152600401602060405180830381600087803b151561056857600080fd5b6102c65a03f1151561057957600080fd5b50505060405180519050905090565b60006105b860016105aa600261059c61039f565b6105e590919063ffffffff16565b61060090919063ffffffff16565b905090565b60006105e06105ca61039f565b6105d261024a565b6105e590919063ffffffff16565b905090565b60008082848115156105f357fe5b0490508091505092915050565b600080828401905083811015151561061457fe5b80915050929150505600a165627a7a723058206b7eef2a57eb659d5e77e45ab5bc074e99c6a841921038cdb931e119c6aac46c0029"

      gas_used = 382_953
      trace_address = []
      transaction_hash = "0x0fa6f723216dba694337f9bb37d8870725655bdf2573526a39454685659e39b1"
      transaction_index = 0
      type = "create"

      if json_rpc_named_arguments[:transport] == EthereumJSONRPC.Mox do
        expect(EthereumJSONRPC.Mox, :json_rpc, fn _json, _options ->
          {:ok,
           [
             %{
               id: 0,
               result: %{
                 "output" => "0x",
                 "stateDiff" => nil,
                 "trace" => [
                   %{
                     "action" => %{
                       "from" => from_address_hash,
                       "gas" => integer_to_quantity(gas),
                       "init" => init,
                       "value" => integer_to_quantity(value)
                     },
                     "blockNumber" => block_number,
                     "index" => index,
                     "result" => %{
                       "address" => created_contract_address_hash,
                       "code" => created_contract_code,
                       "gasUsed" => integer_to_quantity(gas_used)
                     },
                     "traceAddress" => trace_address,
                     "type" => type
                   }
                 ],
                 "transactionHash" => transaction_hash
               }
             }
           ]}
        end)
      end

      {:ok, created_contract_address_hash_bytes} = Chain.string_to_address_hash(created_contract_address_hash)
      {:ok, from_address_hash_bytes} = Chain.string_to_address_hash(from_address_hash)
      {:ok, created_contract_code_bytes} = Data.cast(created_contract_code)
      {:ok, init_bytes} = Data.cast(init)
      {:ok, transaction_hash_bytes} = Chain.string_to_transaction_hash(transaction_hash)
      {:ok, type_bytes} = Type.load(type)
      value_wei = %Wei{value: Decimal.new(value)}

      assert Chain.fetch_first_trace(
               [
                 %{
                   hash_data: transaction_hash,
                   block_hash: block_hash,
                   block_number: block_number,
                   transaction_index: transaction_index
                 }
               ],
               json_rpc_named_arguments
             ) == {
               :ok,
               [
                 %{
                   block_index: 0,
                   block_number: block_number,
                   block_hash: block_hash,
                   call_type: nil,
                   created_contract_address_hash: created_contract_address_hash_bytes,
                   created_contract_code: created_contract_code_bytes,
                   from_address_hash: from_address_hash_bytes,
                   gas: gas,
                   gas_used: gas_used,
                   index: index,
                   init: init_bytes,
                   input: nil,
                   output: nil,
                   to_address_hash: nil,
                   trace_address: trace_address,
                   transaction_hash: transaction_hash_bytes,
                   type: type_bytes,
                   value: value_wei,
                   transaction_index: transaction_index
                 }
               ]
             }
    end
  end

  describe "transaction_to_revert_reason/1" do
    test "returns correct revert_reason from DB" do
      transaction = insert(:transaction, revert_reason: "No credit of that type")
      assert Chain.transaction_to_revert_reason(transaction) == "No credit of that type"
    end

    test "returns correct revert_reason from the archive node" do
      transaction =
        insert(:transaction,
          gas: 27319,
          gas_price: "0x1b31d2900",
          value: "0x86b3",
          input: %Explorer.Chain.Data{bytes: <<1>>}
        )
        |> with_block(insert(:block, number: 1))

      expect(
        EthereumJSONRPC.Mox,
        :json_rpc,
        fn _json, [] ->
          {:error, %{code: -32015, message: "VM execution error.", data: "revert: No credit of that type"}}
        end
      )

      assert Chain.transaction_to_revert_reason(transaction) == "No credit of that type"
    end
  end

  describe "proxy contracts features" do
    @proxy_abi [
      %{
        "type" => "function",
        "stateMutability" => "nonpayable",
        "payable" => false,
        "outputs" => [%{"type" => "bool", "name" => ""}],
        "name" => "upgradeTo",
        "inputs" => [%{"type" => "address", "name" => "newImplementation"}],
        "constant" => false
      },
      %{
        "type" => "function",
        "stateMutability" => "view",
        "payable" => false,
        "outputs" => [%{"type" => "uint256", "name" => ""}],
        "name" => "version",
        "inputs" => [],
        "constant" => true
      },
      %{
        "type" => "function",
        "stateMutability" => "view",
        "payable" => false,
        "outputs" => [%{"type" => "address", "name" => ""}],
        "name" => "implementation",
        "inputs" => [],
        "constant" => true
      },
      %{
        "type" => "function",
        "stateMutability" => "nonpayable",
        "payable" => false,
        "outputs" => [],
        "name" => "renounceOwnership",
        "inputs" => [],
        "constant" => false
      },
      %{
        "type" => "function",
        "stateMutability" => "view",
        "payable" => false,
        "outputs" => [%{"type" => "address", "name" => ""}],
        "name" => "getOwner",
        "inputs" => [],
        "constant" => true
      },
      %{
        "type" => "function",
        "stateMutability" => "view",
        "payable" => false,
        "outputs" => [%{"type" => "address", "name" => ""}],
        "name" => "getProxyStorage",
        "inputs" => [],
        "constant" => true
      },
      %{
        "type" => "function",
        "stateMutability" => "nonpayable",
        "payable" => false,
        "outputs" => [],
        "name" => "transferOwnership",
        "inputs" => [%{"type" => "address", "name" => "_newOwner"}],
        "constant" => false
      },
      %{
        "type" => "constructor",
        "stateMutability" => "nonpayable",
        "payable" => false,
        "inputs" => [
          %{"type" => "address", "name" => "_proxyStorage"},
          %{"type" => "address", "name" => "_implementationAddress"}
        ]
      },
      %{"type" => "fallback", "stateMutability" => "nonpayable", "payable" => false},
      %{
        "type" => "event",
        "name" => "Upgraded",
        "inputs" => [
          %{"type" => "uint256", "name" => "version", "indexed" => false},
          %{"type" => "address", "name" => "implementation", "indexed" => true}
        ],
        "anonymous" => false
      },
      %{
        "type" => "event",
        "name" => "OwnershipRenounced",
        "inputs" => [%{"type" => "address", "name" => "previousOwner", "indexed" => true}],
        "anonymous" => false
      },
      %{
        "type" => "event",
        "name" => "OwnershipTransferred",
        "inputs" => [
          %{"type" => "address", "name" => "previousOwner", "indexed" => true},
          %{"type" => "address", "name" => "newOwner", "indexed" => true}
        ],
        "anonymous" => false
      }
    ]

    @implementation_abi [
      %{
        "constant" => false,
        "inputs" => [%{"name" => "x", "type" => "uint256"}],
        "name" => "set",
        "outputs" => [],
        "payable" => false,
        "stateMutability" => "nonpayable",
        "type" => "function"
      },
      %{
        "constant" => true,
        "inputs" => [],
        "name" => "get",
        "outputs" => [%{"name" => "", "type" => "uint256"}],
        "payable" => false,
        "stateMutability" => "view",
        "type" => "function"
      }
    ]

    test "combine_proxy_implementation_abi/2 returns empty [] abi if proxy abi is null" do
      proxy_contract_address = insert(:contract_address)
      assert Chain.combine_proxy_implementation_abi(proxy_contract_address, nil) == []
    end

    test "combine_proxy_implementation_abi/2 returns [] abi for unverified proxy" do
      proxy_contract_address = insert(:contract_address)

      EthereumJSONRPC.Mox
      |> expect(
        :json_rpc,
        fn %{
             id: _id,
             method: "eth_getStorageAt",
             params: [
               _,
               "0x360894a13ba1a3210667c828492db98dca3e2076cc3735a920a3ca505d382bbc",
               "latest"
             ]
           },
           _options ->
          {:ok, "0x0000000000000000000000000000000000000000000000000000000000000000"}
        end
      )
      |> expect(
        :json_rpc,
        fn %{
             id: _id,
             method: "eth_getStorageAt",
             params: [
               _,
               "0xa3f0ad74e5423aebfd80d3ef4346578335a9a72aeaee59ff6cb3582b35133d50",
               "latest"
             ]
           },
           _options ->
          {:ok, "0x0000000000000000000000000000000000000000000000000000000000000000"}
        end
      )

      assert Chain.combine_proxy_implementation_abi(proxy_contract_address, []) == []
    end

    test "combine_proxy_implementation_abi/2 returns proxy abi if implementation is not verified" do
      proxy_contract_address = insert(:contract_address)
      insert(:smart_contract, address_hash: proxy_contract_address.hash, abi: @proxy_abi)
      assert Chain.combine_proxy_implementation_abi(proxy_contract_address, @proxy_abi) == @proxy_abi
    end

    test "combine_proxy_implementation_abi/2 returns proxy + implementation abi if implementation is verified" do
      proxy_contract_address = insert(:contract_address)
      insert(:smart_contract, address_hash: proxy_contract_address.hash, abi: @proxy_abi)

      implementation_contract_address = insert(:contract_address)
      insert(:smart_contract, address_hash: implementation_contract_address.hash, abi: @implementation_abi)

      implementation_contract_address_hash_string =
        Base.encode16(implementation_contract_address.hash.bytes, case: :lower)

      expect(
        EthereumJSONRPC.Mox,
        :json_rpc,
        fn [%{id: id, method: _, params: [%{data: _, to: _}, _]}], _options ->
          {:ok,
           [
             %{
               id: id,
               jsonrpc: "2.0",
               result: "0x000000000000000000000000" <> implementation_contract_address_hash_string
             }
           ]}
        end
      )

      combined_abi = Chain.combine_proxy_implementation_abi(proxy_contract_address.hash, @proxy_abi)

      assert Enum.any?(@proxy_abi, fn el -> el == Enum.at(@implementation_abi, 0) end) == false
      assert Enum.any?(@proxy_abi, fn el -> el == Enum.at(@implementation_abi, 1) end) == false
      assert Enum.any?(combined_abi, fn el -> el == Enum.at(@implementation_abi, 0) end) == true
      assert Enum.any?(combined_abi, fn el -> el == Enum.at(@implementation_abi, 1) end) == true
    end

    test "get_implementation_abi_from_proxy/2 returns empty [] abi if proxy abi is null" do
      proxy_contract_address = insert(:contract_address)
      assert Chain.get_implementation_abi_from_proxy(proxy_contract_address, nil) == []
    end

    test "get_implementation_abi_from_proxy/2 returns [] abi for unverified proxy" do
      proxy_contract_address = insert(:contract_address)

      EthereumJSONRPC.Mox
      |> expect(
        :json_rpc,
        fn %{
             id: _id,
             method: "eth_getStorageAt",
             params: [
               _,
               "0x360894a13ba1a3210667c828492db98dca3e2076cc3735a920a3ca505d382bbc",
               "latest"
             ]
           },
           _options ->
          {:ok, "0x0000000000000000000000000000000000000000000000000000000000000000"}
        end
      )
      |> expect(
        :json_rpc,
        fn %{
             id: _id,
             method: "eth_getStorageAt",
             params: [
               _,
               "0xa3f0ad74e5423aebfd80d3ef4346578335a9a72aeaee59ff6cb3582b35133d50",
               "latest"
             ]
           },
           _options ->
          {:ok, "0x0000000000000000000000000000000000000000000000000000000000000000"}
        end
      )

      assert Chain.combine_proxy_implementation_abi(proxy_contract_address, []) == []
    end

    test "get_implementation_abi_from_proxy/2 returns [] if implementation is not verified" do
      proxy_contract_address = insert(:contract_address)
      insert(:smart_contract, address_hash: proxy_contract_address.hash, abi: @proxy_abi)
      assert Chain.get_implementation_abi_from_proxy(proxy_contract_address, @proxy_abi) == []
    end

    test "get_implementation_abi_from_proxy/2 returns implementation abi if implementation is verified" do
      proxy_contract_address = insert(:contract_address)
      insert(:smart_contract, address_hash: proxy_contract_address.hash, abi: @proxy_abi)

      implementation_contract_address = insert(:contract_address)
      insert(:smart_contract, address_hash: implementation_contract_address.hash, abi: @implementation_abi)

      implementation_contract_address_hash_string =
        Base.encode16(implementation_contract_address.hash.bytes, case: :lower)

      expect(
        EthereumJSONRPC.Mox,
        :json_rpc,
        fn [%{id: id, method: _, params: [%{data: _, to: _}, _]}], _options ->
          {:ok,
           [
             %{
               id: id,
               jsonrpc: "2.0",
               result: "0x000000000000000000000000" <> implementation_contract_address_hash_string
             }
           ]}
        end
      )

      implementation_abi = Chain.get_implementation_abi_from_proxy(proxy_contract_address.hash, @proxy_abi)

      assert implementation_abi == @implementation_abi
    end

    test "get_implementation_abi_from_proxy/2 returns implementation abi in case of EIP-1967 proxy pattern" do
      proxy_contract_address = insert(:contract_address)
      insert(:smart_contract, address_hash: proxy_contract_address.hash, abi: [])

      implementation_contract_address = insert(:contract_address)
      insert(:smart_contract, address_hash: implementation_contract_address.hash, abi: @implementation_abi)

      implementation_contract_address_hash_string =
        Base.encode16(implementation_contract_address.hash.bytes, case: :lower)

      expect(
        EthereumJSONRPC.Mox,
        :json_rpc,
        fn %{
             id: _id,
             method: "eth_getStorageAt",
             params: [
               _,
               "0x360894a13ba1a3210667c828492db98dca3e2076cc3735a920a3ca505d382bbc",
               "latest"
             ]
           },
           _options ->
          {:ok, "0x000000000000000000000000" <> implementation_contract_address_hash_string}
        end
      )

      implementation_abi = Chain.get_implementation_abi_from_proxy(proxy_contract_address.hash, [])

      assert implementation_abi == @implementation_abi
    end

    test "get_implementation_abi/1 returns empty [] abi if implmentation address is null" do
      assert Chain.get_implementation_abi(nil) == []
    end

    test "get_implementation_abi/1 returns [] if implementation is not verified" do
      implementation_contract_address = insert(:contract_address)

      implementation_contract_address_hash_string =
        Base.encode16(implementation_contract_address.hash.bytes, case: :lower)

      assert Chain.get_implementation_abi("0x" <> implementation_contract_address_hash_string) == []
    end

    test "get_implementation_abi/1 returns implementation abi if implementation is verified" do
      proxy_contract_address = insert(:contract_address)
      insert(:smart_contract, address_hash: proxy_contract_address.hash, abi: @proxy_abi)

      implementation_contract_address = insert(:contract_address)
      insert(:smart_contract, address_hash: implementation_contract_address.hash, abi: @implementation_abi)

      implementation_contract_address_hash_string =
        Base.encode16(implementation_contract_address.hash.bytes, case: :lower)

      implementation_abi = Chain.get_implementation_abi("0x" <> implementation_contract_address_hash_string)

      assert implementation_abi == @implementation_abi
    end

    test "get_total_staked_and_ordered should return just nil in case of invalid input and some response otherwise" do
      assert Chain.get_total_staked_and_ordered(nil) == nil
      assert Chain.get_total_staked_and_ordered(%{}) == nil
      assert Chain.get_total_staked_and_ordered("") == nil
      assert Chain.get_total_staked_and_ordered([]) == nil

      assert Chain.get_total_staked_and_ordered("0x3f7c51ef174ee8a62e3fcfb0947aa90c97bd2784") == %{
               stake_amount: Decimal.new(0),
               ordered_withdraw: Decimal.new(0)
             }
    end
  end
end<|MERGE_RESOLUTION|>--- conflicted
+++ resolved
@@ -633,7 +633,6 @@
         address_type: :emission_funds
       )
 
-<<<<<<< HEAD
       # isValidator => true
       expect(
         EthereumJSONRPC.Mox,
@@ -653,8 +652,6 @@
         end
       )
 
-=======
->>>>>>> 40876c62
       res = Chain.address_to_rewards(block.miner.hash)
 
       assert [{_, _}] = res
@@ -700,7 +697,6 @@
       |> with_block(block)
       |> Repo.preload(:token_transfers)
 
-<<<<<<< HEAD
       # isValidator => true
       expect(
         EthereumJSONRPC.Mox,
@@ -720,8 +716,6 @@
         end
       )
 
-=======
->>>>>>> 40876c62
       assert [{_, _}] = Chain.address_to_rewards(block.miner.hash, direction: :to)
 
       on_exit(fn ->
