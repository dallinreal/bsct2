## Current

### Features
- [#3089](https://github.com/poanetwork/blockscout/pull/3089) - CoinGecko API coin id environment variable
- [#3069](https://github.com/poanetwork/blockscout/pull/3069) - Make a link to address page on decoded constructor argument of address type
- [#3067](https://github.com/poanetwork/blockscout/pull/3067) - Show proper title of the tile or container for token burnings/mintings instead of "Token Transfer"
- [#3066](https://github.com/poanetwork/blockscout/pull/3066) - ERC-721 token instance page: link to token added
- [#3065](https://github.com/poanetwork/blockscout/pull/3065) - Transactions history chart

### Fixes
<<<<<<< HEAD
=======
- [#3092](https://github.com/poanetwork/blockscout/pull/3092) - Contract verification: constructor arguments search search refinement
>>>>>>> 7b79a043
- [#3077](https://github.com/poanetwork/blockscout/pull/3077) - Finally speedup pending tx list
- [#3076](https://github.com/poanetwork/blockscout/pull/3076) - Speedup tx list query on address page: check if an address has a reward, check if this is actual payout key of the validator - beneficiary, return only mined txs in tx list query
- [#3071](https://github.com/poanetwork/blockscout/pull/3071) - Speedup list of token transfers per token query
- [#3070](https://github.com/poanetwork/blockscout/pull/3070) - Index creation to blazingly speedup token holders query
- [#3064](https://github.com/poanetwork/blockscout/pull/3064) - Automatically define Block reward contract address in TokenBridge supply module
- [#3061](https://github.com/poanetwork/blockscout/pull/3061) - Fix verification of contracts with error messages in require in parent contract
- [#2756](https://github.com/poanetwork/blockscout/pull/2756) - Improve subquery joins

### Chore
- [#3093](https://github.com/poanetwork/blockscout/pull/3093) - Extend list of env vars for Docker setup
- [#3084](https://github.com/poanetwork/blockscout/pull/3084) - Bump Elixir version 1.10.2
- [#3079](https://github.com/poanetwork/blockscout/pull/3079) - Extend optionality of websockets to Geth


## 3.1.1-beta

### Features
- [#3058](https://github.com/poanetwork/blockscout/pull/3058) - Searching by verified contract name

### Fixes
- [#3053](https://github.com/poanetwork/blockscout/pull/3053) - Fix ABI decoding in contracts methods, logs (migrate to ex_abi 0.3.0)
- [#3044](https://github.com/poanetwork/blockscout/pull/3044) - Prevent division by zero on /accounts page
- [#3043](https://github.com/poanetwork/blockscout/pull/3043) - Extract host name for split couple of indexer and web app
- [#3042](https://github.com/poanetwork/blockscout/pull/3042) - Speedup pending txs list query
- [#2944](https://github.com/poanetwork/blockscout/pull/2944), [#3046](https://github.com/poanetwork/blockscout/pull/3046) - Split js logic into multiple files


## 3.1.0-beta

### Features
- [#3013](https://github.com/poanetwork/blockscout/pull/3013), [#3026](https://github.com/poanetwork/blockscout/pull/3026), [#3031](https://github.com/poanetwork/blockscout/pull/3031) - Raw trace of transaction on-demand
- [#3000](https://github.com/poanetwork/blockscout/pull/3000) - Get rid of storing of first trace for all types of transactions for Parity variant
- [#2875](https://github.com/poanetwork/blockscout/pull/2875) - Save contract code from Parity genesis file
- [#2834](https://github.com/poanetwork/blockscout/pull/2834), [#3009](https://github.com/poanetwork/blockscout/pull/3009), [#3014](https://github.com/poanetwork/blockscout/pull/3014), [#3033](https://github.com/poanetwork/blockscout/pull/3033) - always redirect to checksummed hash

### Fixes
- [#3037](https://github.com/poanetwork/blockscout/pull/3037) - Make buttons color at verification page consistent
- [#3034](https://github.com/poanetwork/blockscout/pull/3034) - Support stateMutability=view to define reading functions in smart-contracts
- [#3029](https://github.com/poanetwork/blockscout/pull/3029) - Fix transactions and blocks appearance on the main page
- [#3028](https://github.com/poanetwork/blockscout/pull/3028) - Decrease polling period value for realtime fetcher
- [#3027](https://github.com/poanetwork/blockscout/pull/3027) - Rescue for SUPPORTED_CHAINS env var parsing
- [#3025](https://github.com/poanetwork/blockscout/pull/3025) - Fix splitting of indexer/web components setup
- [#3024](https://github.com/poanetwork/blockscout/pull/3024) - Fix pool size default value in config
- [#3021](https://github.com/poanetwork/blockscout/pull/3021), [#3022](https://github.com/poanetwork/blockscout/pull/3022) - Refine dev/test config
- [#3016](https://github.com/poanetwork/blockscout/pull/3016), [#3017](https://github.com/poanetwork/blockscout/pull/3017) - Fix token instance QR code data
- [#3012](https://github.com/poanetwork/blockscout/pull/3012) - Speedup token transfers list query
- [#3011](https://github.com/poanetwork/blockscout/pull/3011) - Revert realtime fetcher small skips feature
- [#3007](https://github.com/poanetwork/blockscout/pull/3007) - Fix copy UTF8 tx input action
- [#2996](https://github.com/poanetwork/blockscout/pull/2996) - Fix awesomplete lib loading in Firefox
- [#2993](https://github.com/poanetwork/blockscout/pull/2993) - Fix path definition for contract verification endpoint
- [#2990](https://github.com/poanetwork/blockscout/pull/2990) - Fix import of Parity spec file
- [#2989](https://github.com/poanetwork/blockscout/pull/2989) - Introduce API_PATH env var
- [#2988](https://github.com/poanetwork/blockscout/pull/2988) - Fix web manifest accessibility
- [#2967](https://github.com/poanetwork/blockscout/pull/2967) - Fix styles loading for firefox
- [#2950](https://github.com/poanetwork/blockscout/pull/2950) - Add `creationMethod` to `EthereumJSONRPC.Parity.Trace.Action.entry_to_elixir`
- [#2897](https://github.com/poanetwork/blockscout/pull/2897) - remove duplicate indexes
- [#2883](https://github.com/poanetwork/blockscout/pull/2883) - Fix long contracts names

### Chore
- [#3032](https://github.com/poanetwork/blockscout/pull/3032) - Remove indexing status alert for Ganache variant
- [#3030](https://github.com/poanetwork/blockscout/pull/3030) - Remove default websockets URL from config
- [#2995](https://github.com/poanetwork/blockscout/pull/2995) - Support API_PATH env var in Docker file


## 3.0.0-beta

### Features
- [#2835](https://github.com/poanetwork/blockscout/pull/2835), [#2871](https://github.com/poanetwork/blockscout/pull/2871), [#2872](https://github.com/poanetwork/blockscout/pull/2872), [#2886](https://github.com/poanetwork/blockscout/pull/2886), [#2925](https://github.com/poanetwork/blockscout/pull/2925), [#2936](https://github.com/poanetwork/blockscout/pull/2936), [#2949](https://github.com/poanetwork/blockscout/pull/2949), [#2940](https://github.com/poanetwork/blockscout/pull/2940), [#2958](https://github.com/poanetwork/blockscout/pull/2958) - Add "block_hash" to logs, token_transfers and internal transactions and "pending blocks operations" approach
- [#2975](https://github.com/poanetwork/blockscout/pull/2975) - Refine UX of contracts verification
- [#2926](https://github.com/poanetwork/blockscout/pull/2926) - API endpoint: sum balances except burnt address
- [#2918](https://github.com/poanetwork/blockscout/pull/2918) - Add tokenID for tokentx API action explicitly

### Fixes
- [#2969](https://github.com/poanetwork/blockscout/pull/2969) - Fix contract constructor require msg appearance in constructor arguments encoded view
- [#2964](https://github.com/poanetwork/blockscout/pull/2964) - Fix bug in skipping of constructor arguments in contract verification
- [#2961](https://github.com/poanetwork/blockscout/pull/2961) - Add a guard that addresses is enum in `values` function in `read contract` page
- [#2960](https://github.com/poanetwork/blockscout/pull/2960) - Add BLOCKSCOUT_HOST to docker setup
- [#2956](https://github.com/poanetwork/blockscout/pull/2956) - Add support of 0.6.x version of compiler
- [#2955](https://github.com/poanetwork/blockscout/pull/2955) - Move socket path to env
- [#2938](https://github.com/poanetwork/blockscout/pull/2938) - utf8 copy tx input tooltip
- [#2934](https://github.com/poanetwork/blockscout/pull/2934) - RSK release 1.2.0 breaking changes support
- [#2933](https://github.com/poanetwork/blockscout/pull/2933) - Get rid of deadlock in the query to address_current_token_balance table
- [#2932](https://github.com/poanetwork/blockscout/pull/2932) - fix duplicate websocket connection
- [#2928](https://github.com/poanetwork/blockscout/pull/2928) - Speedup pending block ops int txs to fetch query
- [#2924](https://github.com/poanetwork/blockscout/pull/2924) - Speedup address to logs query
- [#2915](https://github.com/poanetwork/blockscout/pull/2915) - Speedup of blocks_without_reward_query
- [#2914](https://github.com/poanetwork/blockscout/pull/2914) - Reduce execution time of stream_unfetched_token_instances query
- [#2910](https://github.com/poanetwork/blockscout/pull/2910) - Reorganize queries and indexes for internal_transactions table
- [#2908](https://github.com/poanetwork/blockscout/pull/2908) - Fix performance of address page
- [#2906](https://github.com/poanetwork/blockscout/pull/2906) - fix address sum cache
- [#2902](https://github.com/poanetwork/blockscout/pull/2902) - Offset in blocks retrieval for average block time
- [#2900](https://github.com/poanetwork/blockscout/pull/2900) - check fetched instance metadata in multiple places
- [#2899](https://github.com/poanetwork/blockscout/pull/2899) - fix empty buffered task
- [#2887](https://github.com/poanetwork/blockscout/pull/2887) - increase chart loading speed

### Chore
- [#2959](https://github.com/poanetwork/blockscout/pull/2959) - Remove logs from test folder too in the cleaning script
- [#2954](https://github.com/poanetwork/blockscout/pull/2954) - Upgrade absinthe and ecto deps
- [#2947](https://github.com/poanetwork/blockscout/pull/2947) - Upgrade Circle CI postgres Docker image
- [#2946](https://github.com/poanetwork/blockscout/pull/2946) - Fix vulnerable NPM deps
- [#2942](https://github.com/poanetwork/blockscout/pull/2942) - Actualize Docker setup
- [#2896](https://github.com/poanetwork/blockscout/pull/2896) - Disable Parity websockets tests
- [#2873](https://github.com/poanetwork/blockscout/pull/2873) - bump elixir to 1.9.4


## 2.1.1-beta

### Features
- [#2862](https://github.com/poanetwork/blockscout/pull/2862) - Coin total supply from DB API endpoint
- [#2857](https://github.com/poanetwork/blockscout/pull/2857) - Extend getsourcecode API view with new output fields
- [#2822](https://github.com/poanetwork/blockscout/pull/2822) - Estimated address count on the main page, if cache is empty
- [#2821](https://github.com/poanetwork/blockscout/pull/2821) - add autodetection of constructor arguments
- [#2825](https://github.com/poanetwork/blockscout/pull/2825) - separate token transfers and transactions
- [#2787](https://github.com/poanetwork/blockscout/pull/2787) - async fetching of address counters
- [#2791](https://github.com/poanetwork/blockscout/pull/2791) - add ipc client
- [#2449](https://github.com/poanetwork/blockscout/pull/2449) - add ability to send notification events through postgres notify

### Fixes
- [#2864](https://github.com/poanetwork/blockscout/pull/2864) - add token instance metadata type check
- [#2855](https://github.com/poanetwork/blockscout/pull/2855) - Fix favicons load
- [#2854](https://github.com/poanetwork/blockscout/pull/2854) - Fix all npm vulnerabilities
- [#2851](https://github.com/poanetwork/blockscout/pull/2851) - Fix paths for front assets
- [#2843](https://github.com/poanetwork/blockscout/pull/2843) - fix realtime fetcher small skips feature
- [#2841](https://github.com/poanetwork/blockscout/pull/2841) - LUKSO dashboard height fix
- [#2837](https://github.com/poanetwork/blockscout/pull/2837) - fix txlist ordering issue
- [#2830](https://github.com/poanetwork/blockscout/pull/2830) - Fix wrong color of contract icon on xDai chain
- [#2829](https://github.com/poanetwork/blockscout/pull/2829) - Fix for stuck gas limit label and value
- [#2828](https://github.com/poanetwork/blockscout/pull/2828) - Fix for script that clears compilation/launching assets
- [#2800](https://github.com/poanetwork/blockscout/pull/2800) - return not found for not verified contract for token read_contract
- [#2806](https://github.com/poanetwork/blockscout/pull/2806) - Fix blocks fetching on the main page
- [#2803](https://github.com/poanetwork/blockscout/pull/2803) - Fix block validator custom tooltip
- [#2748](https://github.com/poanetwork/blockscout/pull/2748) - Rewrite token updater
- [#2704](https://github.com/poanetwork/blockscout/pull/2704) - refetch null values in token balances
- [#2690](https://github.com/poanetwork/blockscout/pull/2690) - do not stich json rpc config into module for net version cache

### Chore
- [#2878](https://github.com/poanetwork/blockscout/pull/2878) - Decrease loaders showing delay on the main page
- [#2859](https://github.com/poanetwork/blockscout/pull/2859) - Add eth_blockNumber API endpoint to eth_rpc section
- [#2846](https://github.com/poanetwork/blockscout/pull/2846) - Remove networks images preload
- [#2845](https://github.com/poanetwork/blockscout/pull/2845) - Set outline none for nav dropdown item in mobile view (fix for Safari)
- [#2844](https://github.com/poanetwork/blockscout/pull/2844) - Extend external reward types up to 20
- [#2827](https://github.com/poanetwork/blockscout/pull/2827) - Node js 12.13.0 (latest LTS release) support
- [#2818](https://github.com/poanetwork/blockscout/pull/2818) - allow hiding marketcap percentage
- [#2817](https://github.com/poanetwork/blockscout/pull/2817) - move docker integration documentation to blockscout docs
- [#2808](https://github.com/poanetwork/blockscout/pull/2808) - Add tooltip for tx input
- [#2807](https://github.com/poanetwork/blockscout/pull/2807) - 422 page
- [#2805](https://github.com/poanetwork/blockscout/pull/2805) - Update supported chains default option
- [#2801](https://github.com/poanetwork/blockscout/pull/2801) - remove unused clause in address_to_unique_tokens query


## 2.1.0-beta

### Features
- [#2776](https://github.com/poanetwork/blockscout/pull/2776) - fetch token counters async
- [#2772](https://github.com/poanetwork/blockscout/pull/2772) - add token instance images to the token inventory tab
- [#2762](https://github.com/poanetwork/blockscout/pull/2762) - on-fly fetching of token instances
- [#2733](https://github.com/poanetwork/blockscout/pull/2733) - Add cache for first page of uncles
- [#2735](https://github.com/poanetwork/blockscout/pull/2735) - Add pending transactions cache
- [#2726](https://github.com/poanetwork/blockscout/pull/2726) - Remove internal_transaction block_number setting from blocks runner
- [#2717](https://github.com/poanetwork/blockscout/pull/2717) - Improve speed of nonconsensus data removal
- [#2679](https://github.com/poanetwork/blockscout/pull/2679) - added fixed height for card chain blocks and card chain transactions
- [#2678](https://github.com/poanetwork/blockscout/pull/2678) - fixed dashboard banner height bug
- [#2672](https://github.com/poanetwork/blockscout/pull/2672) - added new theme for xUSDT
- [#2667](https://github.com/poanetwork/blockscout/pull/2667) - Add ETS-based cache for accounts page
- [#2666](https://github.com/poanetwork/blockscout/pull/2666) - fetch token counters in parallel
- [#2665](https://github.com/poanetwork/blockscout/pull/2665) - new menu layout for mobile devices
- [#2663](https://github.com/poanetwork/blockscout/pull/2663) - Fetch address counters in parallel
- [#2642](https://github.com/poanetwork/blockscout/pull/2642) - add ERC721 coin instance page
- [#2470](https://github.com/poanetwork/blockscout/pull/2470) - Allow Realtime Fetcher to wait for small skips

### Fixes
- [#2793](https://github.com/poanetwork/blockscout/pull/2793) - Hide "We are indexing this chain right now. Some of the counts may be inaccurate" banner if no txs in blockchain
- [#2779](https://github.com/poanetwork/blockscout/pull/2779) - fix fetching `latin1` encoded data
- [#2799](https://github.com/poanetwork/blockscout/pull/2799) - fix catchup fetcher for empty node and db
- [#2783](https://github.com/poanetwork/blockscout/pull/2783) - Fix stuck value and ticker on the token page
- [#2781](https://github.com/poanetwork/blockscout/pull/2781) - optimize txlist json rpc
- [#2777](https://github.com/poanetwork/blockscout/pull/2777) - Remove duplicate blocks from changes_list before import
- [#2770](https://github.com/poanetwork/blockscout/pull/2770) - do not re-fetch token instances without uris
- [#2769](https://github.com/poanetwork/blockscout/pull/2769) - optimize token token transfers query
- [#2768](https://github.com/poanetwork/blockscout/pull/2768) - Remove nonconsensus blocks from cache after internal transactions importing
- [#2761](https://github.com/poanetwork/blockscout/pull/2761) - add indexes for token instances fetching queries
- [#2767](https://github.com/poanetwork/blockscout/pull/2767) - fix websocket subscriptions with token instances
- [#2765](https://github.com/poanetwork/blockscout/pull/2765) - fixed width issue for cards in mobile view for Transaction Details page
- [#2762](https://github.com/poanetwork/blockscout/pull/2762) - on-fly fetching of token instances
- [#2755](https://github.com/poanetwork/blockscout/pull/2755) - various token instance fetcher fixes
- [#2753](https://github.com/poanetwork/blockscout/pull/2753) - fix nft token instance images
- [#2750](https://github.com/poanetwork/blockscout/pull/2750) - fixed contract buttons color for NFT token instance on each theme
- [#2746](https://github.com/poanetwork/blockscout/pull/2746) - fixed wrong alignment in logs decoded view
- [#2745](https://github.com/poanetwork/blockscout/pull/2745) - optimize addresses page
- [#2742](https://github.com/poanetwork/blockscout/pull/2742) -
fixed menu hovers in dark mode desktop view
- [#2737](https://github.com/poanetwork/blockscout/pull/2737) - switched hardcoded subnetwork value to elixir expression for mobile menu
- [#2736](https://github.com/poanetwork/blockscout/pull/2736) - do not update cache if no blocks were inserted
- [#2731](https://github.com/poanetwork/blockscout/pull/2731) - fix library verification
- [#2718](https://github.com/poanetwork/blockscout/pull/2718) - Include all addresses taking part in transactions in wallets' addresses counter
- [#2709](https://github.com/poanetwork/blockscout/pull/2709) - Fix stuck label and value for uncle block height
- [#2707](https://github.com/poanetwork/blockscout/pull/2707) - fix for dashboard banner chart legend items
- [#2706](https://github.com/poanetwork/blockscout/pull/2706) - fix empty total_supply in coin gecko response
- [#2701](https://github.com/poanetwork/blockscout/pull/2701) - Exclude nonconsensus blocks from avg block time calculation by default
- [#2696](https://github.com/poanetwork/blockscout/pull/2696) - do not update fetched_coin_balance with nil
- [#2693](https://github.com/poanetwork/blockscout/pull/2693) - remove non consensus internal transactions
- [#2691](https://github.com/poanetwork/blockscout/pull/2691) - fix exchange rate websocket update for Rootstock
- [#2688](https://github.com/poanetwork/blockscout/pull/2688) - fix try it out section
- [#2687](https://github.com/poanetwork/blockscout/pull/2687) - remove non-consensus token transfers, logs when inserting new consensus blocks
- [#2684](https://github.com/poanetwork/blockscout/pull/2684) - do not filter pending logs
- [#2682](https://github.com/poanetwork/blockscout/pull/2682) - Use Task.start instead of Task.async in caches
- [#2671](https://github.com/poanetwork/blockscout/pull/2671) - fixed buttons color at smart contract section
- [#2660](https://github.com/poanetwork/blockscout/pull/2660) - set correct last value for coin balances chart data
- [#2619](https://github.com/poanetwork/blockscout/pull/2619) - Enforce DB transaction's order to prevent deadlocks
- [#2738](https://github.com/poanetwork/blockscout/pull/2738) - do not fail block `internal_transactions_indexed_at` field update

### Chore
- [#2797](https://github.com/poanetwork/blockscout/pull/2797) - Return old style menu
- [#2796](https://github.com/poanetwork/blockscout/pull/2796) - Optimize all images with ImageOptim
- [#2794](https://github.com/poanetwork/blockscout/pull/2786) - update hosted versions in readme
- [#2789](https://github.com/poanetwork/blockscout/pull/2786) - remove projects table in readme, link to docs version
- [#2786](https://github.com/poanetwork/blockscout/pull/2786) - updated docs links, removed docs folder
- [#2752](https://github.com/poanetwork/blockscout/pull/2752) - allow enabling internal transactions for simple token transfers txs
- [#2749](https://github.com/poanetwork/blockscout/pull/2749) - fix opt 22.1 support
- [#2744](https://github.com/poanetwork/blockscout/pull/2744) - Disable Geth tests in CI
- [#2724](https://github.com/poanetwork/blockscout/pull/2724) - fix ci by commenting a line in hackney library
- [#2708](https://github.com/poanetwork/blockscout/pull/2708) - add log index to logs view
- [#2723](https://github.com/poanetwork/blockscout/pull/2723) - get rid of ex_json_schema warnings
- [#2740](https://github.com/poanetwork/blockscout/pull/2740) - add verify contract rpc doc


## 2.0.4-beta

### Features
- [#2636](https://github.com/poanetwork/blockscout/pull/2636) - Execute all address' transactions page queries in parallel
- [#2596](https://github.com/poanetwork/blockscout/pull/2596) - support AuRa's empty step reward type
- [#2588](https://github.com/poanetwork/blockscout/pull/2588) - add verification submission comment
- [#2505](https://github.com/poanetwork/blockscout/pull/2505) - support POA Network emission rewards
- [#2581](https://github.com/poanetwork/blockscout/pull/2581) - Add generic Map-like Cache behaviour and implementation
- [#2561](https://github.com/poanetwork/blockscout/pull/2561) - Add token's type to the response of tokenlist method
- [#2555](https://github.com/poanetwork/blockscout/pull/2555) - find and show decoding candidates for logs
- [#2499](https://github.com/poanetwork/blockscout/pull/2499) - import emission reward ranges
- [#2497](https://github.com/poanetwork/blockscout/pull/2497) - Add generic Ordered Cache behaviour and implementation

### Fixes
- [#2659](https://github.com/poanetwork/blockscout/pull/2659) - Multipurpose front-end part update
- [#2640](https://github.com/poanetwork/blockscout/pull/2640) - SVG network icons
- [#2635](https://github.com/poanetwork/blockscout/pull/2635) - optimize ERC721 inventory query
- [#2626](https://github.com/poanetwork/blockscout/pull/2626) - Fixing 2 Mobile UI Issues
- [#2623](https://github.com/poanetwork/blockscout/pull/2623) - fix a blinking test
- [#2616](https://github.com/poanetwork/blockscout/pull/2616) - deduplicate coin history records by delta
- [#2613](https://github.com/poanetwork/blockscout/pull/2613) - fix getminedblocks rpc endpoint
- [#2612](https://github.com/poanetwork/blockscout/pull/2612) - Add cache updating independently from Indexer
- [#2610](https://github.com/poanetwork/blockscout/pull/2610) - use CoinGecko instead of CoinMarketcap for exchange rates
- [#2592](https://github.com/poanetwork/blockscout/pull/2592) - process new metadata format for whisper
- [#2591](https://github.com/poanetwork/blockscout/pull/2591) - Fix url error in API page
- [#2572](https://github.com/poanetwork/blockscout/pull/2572) - Ease non-critical css
- [#2570](https://github.com/poanetwork/blockscout/pull/2570) - Network icons preload
- [#2569](https://github.com/poanetwork/blockscout/pull/2569) - do not fetch emission rewards for transactions csv exporter
- [#2568](https://github.com/poanetwork/blockscout/pull/2568) - filter pending token transfers
- [#2564](https://github.com/poanetwork/blockscout/pull/2564) - fix first page button for uncles and reorgs
- [#2563](https://github.com/poanetwork/blockscout/pull/2563) - Fix view less transfers button
- [#2538](https://github.com/poanetwork/blockscout/pull/2538) - fetch the last not empty coin balance records
- [#2468](https://github.com/poanetwork/blockscout/pull/2468) - fix confirmations for non consensus blocks

### Chore
- [#2662](https://github.com/poanetwork/blockscout/pull/2662) - fetch coin gecko id based on the coin symbol
- [#2646](https://github.com/poanetwork/blockscout/pull/2646) - Added Xerom to list of Additional Chains using BlockScout
- [#2634](https://github.com/poanetwork/blockscout/pull/2634) - add Lukso to networks dropdown
- [#2617](https://github.com/poanetwork/blockscout/pull/2617) - skip cache update if there are no blocks inserted
- [#2611](https://github.com/poanetwork/blockscout/pull/2611) - fix js dependency vulnerabilities
- [#2594](https://github.com/poanetwork/blockscout/pull/2594) - do not start genesis data fetching periodically
- [#2590](https://github.com/poanetwork/blockscout/pull/2590) - restore backward compatablity with old releases
- [#2577](https://github.com/poanetwork/blockscout/pull/2577) - Need recompile column in the env vars table
- [#2574](https://github.com/poanetwork/blockscout/pull/2574) - limit request body in json rpc error
- [#2566](https://github.com/poanetwork/blockscout/pull/2566) - upgrade absinthe phoenix


## 2.0.3-beta

### Features
- [#2433](https://github.com/poanetwork/blockscout/pull/2433) - Add a functionality to try Eth RPC methods in the documentation
- [#2529](https://github.com/poanetwork/blockscout/pull/2529) - show both eth value and token transfers on transaction overview page
- [#2376](https://github.com/poanetwork/blockscout/pull/2376) - Split API and WebApp routes
- [#2477](https://github.com/poanetwork/blockscout/pull/2477) - aggregate token transfers on transaction page
- [#2458](https://github.com/poanetwork/blockscout/pull/2458) - Add LAST_BLOCK var to add ability indexing in the range of blocks
- [#2456](https://github.com/poanetwork/blockscout/pull/2456) - fetch pending transactions for geth
- [#2403](https://github.com/poanetwork/blockscout/pull/2403) - Return gasPrice field at the result of gettxinfo method

### Fixes
- [#2562](https://github.com/poanetwork/blockscout/pull/2562) - Fix dark theme flickering
- [#2560](https://github.com/poanetwork/blockscout/pull/2560) - fix slash before not empty path in docs
- [#2559](https://github.com/poanetwork/blockscout/pull/2559) - fix rsk total supply for empty exchange rate
- [#2553](https://github.com/poanetwork/blockscout/pull/2553) - Dark theme import to the end of sass
- [#2550](https://github.com/poanetwork/blockscout/pull/2550) - correctly encode decimal values for frontend
- [#2549](https://github.com/poanetwork/blockscout/pull/2549) - Fix wrong colour of tooltip
- [#2548](https://github.com/poanetwork/blockscout/pull/2548) - CSS preload support in Firefox
- [#2547](https://github.com/poanetwork/blockscout/pull/2547) - do not show eth value if it's zero on the transaction overview page
- [#2543](https://github.com/poanetwork/blockscout/pull/2543) - do not hide search input during logs search
- [#2524](https://github.com/poanetwork/blockscout/pull/2524) - fix dark theme validator data styles
- [#2532](https://github.com/poanetwork/blockscout/pull/2532) - don't show empty token transfers on the transaction overview page
- [#2528](https://github.com/poanetwork/blockscout/pull/2528) - fix coin history chart data
- [#2520](https://github.com/poanetwork/blockscout/pull/2520) - Hide loading message when fetching is failed
- [#2523](https://github.com/poanetwork/blockscout/pull/2523) - Avoid importing internal_transactions of pending transactions
- [#2519](https://github.com/poanetwork/blockscout/pull/2519) - enable `First` page button in pagination
- [#2518](https://github.com/poanetwork/blockscout/pull/2518) - create suggested indexes
- [#2517](https://github.com/poanetwork/blockscout/pull/2517) - remove duplicate indexes
- [#2515](https://github.com/poanetwork/blockscout/pull/2515) - do not aggregate NFT token transfers
- [#2514](https://github.com/poanetwork/blockscout/pull/2514) - Isolating of staking dapp css && extracting of non-critical css
- [#2512](https://github.com/poanetwork/blockscout/pull/2512) - alert link fix
- [#2509](https://github.com/poanetwork/blockscout/pull/2509) - value-ticker gaps fix
- [#2508](https://github.com/poanetwork/blockscout/pull/2508) - logs view columns fix
- [#2506](https://github.com/poanetwork/blockscout/pull/2506) - fix two active tab in the top menu
- [#2503](https://github.com/poanetwork/blockscout/pull/2503) - Mitigate autocompletion library influence to page loading performance
- [#2502](https://github.com/poanetwork/blockscout/pull/2502) - increase reward task timeout
- [#2463](https://github.com/poanetwork/blockscout/pull/2463) - dark theme fixes
- [#2496](https://github.com/poanetwork/blockscout/pull/2496) - fix docker build
- [#2495](https://github.com/poanetwork/blockscout/pull/2495) - fix logs for indexed chain
- [#2459](https://github.com/poanetwork/blockscout/pull/2459) - fix top addresses query
- [#2425](https://github.com/poanetwork/blockscout/pull/2425) - Force to show address view for checksummed address even if it is not in DB
- [#2551](https://github.com/poanetwork/blockscout/pull/2551) - Correctly handle dynamically created Bootstrap tooltips

### Chore
- [#2554](https://github.com/poanetwork/blockscout/pull/2554) - remove extra slash for endpoint url in docs
- [#2552](https://github.com/poanetwork/blockscout/pull/2552) - remove brackets for token holders percentage
- [#2507](https://github.com/poanetwork/blockscout/pull/2507) - update minor version of ecto, ex_machina, phoenix_live_reload
- [#2516](https://github.com/poanetwork/blockscout/pull/2516) - update absinthe plug from fork
- [#2473](https://github.com/poanetwork/blockscout/pull/2473) - get rid of cldr warnings
- [#2402](https://github.com/poanetwork/blockscout/pull/2402) - bump otp version to 22.0
- [#2492](https://github.com/poanetwork/blockscout/pull/2492) - hide decoded row if event is not decoded
- [#2490](https://github.com/poanetwork/blockscout/pull/2490) - enable credo duplicated code check
- [#2432](https://github.com/poanetwork/blockscout/pull/2432) - bump credo version
- [#2457](https://github.com/poanetwork/blockscout/pull/2457) - update mix.lock
- [#2435](https://github.com/poanetwork/blockscout/pull/2435) - Replace deprecated extract-text-webpack-plugin with mini-css-extract-plugin
- [#2450](https://github.com/poanetwork/blockscout/pull/2450) - Fix clearance of logs and node_modules folders in clearing script
- [#2434](https://github.com/poanetwork/blockscout/pull/2434) - get rid of timex warnings
- [#2402](https://github.com/poanetwork/blockscout/pull/2402) - bump otp version to 22.0
- [#2373](https://github.com/poanetwork/blockscout/pull/2373) - Add script to validate internal_transactions constraint for large DBs


## 2.0.2-beta

### Features
- [#2412](https://github.com/poanetwork/blockscout/pull/2412) - dark theme
- [#2399](https://github.com/poanetwork/blockscout/pull/2399) - decode verified smart contract's logs
- [#2391](https://github.com/poanetwork/blockscout/pull/2391) - Controllers Improvements
- [#2379](https://github.com/poanetwork/blockscout/pull/2379) - Disable network selector when is empty
- [#2374](https://github.com/poanetwork/blockscout/pull/2374) - decode constructor arguments for verified smart contracts
- [#2366](https://github.com/poanetwork/blockscout/pull/2366) - paginate eth logs
- [#2360](https://github.com/poanetwork/blockscout/pull/2360) - add default evm version to smart contract verification
- [#2352](https://github.com/poanetwork/blockscout/pull/2352) - Fetch rewards in parallel with transactions
- [#2294](https://github.com/poanetwork/blockscout/pull/2294) - add healthy block period checking endpoint
- [#2324](https://github.com/poanetwork/blockscout/pull/2324) - set timeout for loading message on the main page

### Fixes
- [#2421](https://github.com/poanetwork/blockscout/pull/2421) - Fix hiding of loader for txs on the main page
- [#2420](https://github.com/poanetwork/blockscout/pull/2420) - fetch data from cache in healthy endpoint
- [#2416](https://github.com/poanetwork/blockscout/pull/2416) - Fix "page not found" handling in the router
- [#2413](https://github.com/poanetwork/blockscout/pull/2413) - remove outer tables for decoded data
- [#2410](https://github.com/poanetwork/blockscout/pull/2410) - preload smart contract for logs decoding
- [#2405](https://github.com/poanetwork/blockscout/pull/2405) - added templates for table loader and tile loader
- [#2398](https://github.com/poanetwork/blockscout/pull/2398) - show only one decoded candidate
- [#2389](https://github.com/poanetwork/blockscout/pull/2389) - Reduce Lodash lib size (86% of lib methods are not used)
- [#2388](https://github.com/poanetwork/blockscout/pull/2388) - add create2 support to geth's js tracer
- [#2387](https://github.com/poanetwork/blockscout/pull/2387) - fix not existing keys in transaction json rpc
- [#2378](https://github.com/poanetwork/blockscout/pull/2378) - Page performance: exclude moment.js localization files except EN, remove unused css
- [#2368](https://github.com/poanetwork/blockscout/pull/2368) - add two columns of smart contract info
- [#2375](https://github.com/poanetwork/blockscout/pull/2375) - Update created_contract_code_indexed_at on transaction import conflict
- [#2346](https://github.com/poanetwork/blockscout/pull/2346) - Avoid fetching internal transactions of blocks that still need refetching
- [#2350](https://github.com/poanetwork/blockscout/pull/2350) - fix invalid User agent headers
- [#2345](https://github.com/poanetwork/blockscout/pull/2345) - do not override existing market records
- [#2337](https://github.com/poanetwork/blockscout/pull/2337) - set url params for prod explicitly
- [#2341](https://github.com/poanetwork/blockscout/pull/2341) - fix transaction input json encoding
- [#2311](https://github.com/poanetwork/blockscout/pull/2311) - fix market history overriding with zeroes
- [#2310](https://github.com/poanetwork/blockscout/pull/2310) - parse url for api docs
- [#2299](https://github.com/poanetwork/blockscout/pull/2299) - fix interpolation in error message
- [#2303](https://github.com/poanetwork/blockscout/pull/2303) - fix transaction csv download link
- [#2304](https://github.com/poanetwork/blockscout/pull/2304) - footer grid fix for md resolution
- [#2291](https://github.com/poanetwork/blockscout/pull/2291) - dashboard fix for md resolution, transactions load fix, block info row fix, addresses page issue, check mark issue
- [#2326](https://github.com/poanetwork/blockscout/pull/2326) - fix nested constructor arguments

### Chore
- [#2422](https://github.com/poanetwork/blockscout/pull/2422) - check if address_id is binary in token_transfers_csv endpoint
- [#2418](https://github.com/poanetwork/blockscout/pull/2418) - Remove parentheses in market cap percentage
- [#2401](https://github.com/poanetwork/blockscout/pull/2401) - add ENV vars to manage updating period of average block time and market history cache
- [#2363](https://github.com/poanetwork/blockscout/pull/2363) - add parameters example for eth rpc
- [#2342](https://github.com/poanetwork/blockscout/pull/2342) - Upgrade Postgres image version in Docker setup
- [#2325](https://github.com/poanetwork/blockscout/pull/2325) - Reduce function input to address' hash only where possible
- [#2323](https://github.com/poanetwork/blockscout/pull/2323) - Group Explorer caches
- [#2305](https://github.com/poanetwork/blockscout/pull/2305) - Improve Address controllers
- [#2302](https://github.com/poanetwork/blockscout/pull/2302) - fix names for xDai source
- [#2289](https://github.com/poanetwork/blockscout/pull/2289) - Optional websockets for dev environment
- [#2307](https://github.com/poanetwork/blockscout/pull/2307) - add GoJoy to README
- [#2293](https://github.com/poanetwork/blockscout/pull/2293) - remove request idle timeout configuration
- [#2255](https://github.com/poanetwork/blockscout/pull/2255) - bump elixir version to 1.9.0


## 2.0.1-beta

### Features
- [#2283](https://github.com/poanetwork/blockscout/pull/2283) - Add transactions cache
- [#2182](https://github.com/poanetwork/blockscout/pull/2182) - add market history cache
- [#2109](https://github.com/poanetwork/blockscout/pull/2109) - use bigger updates instead of `Multi` transactions in BlocksTransactionsMismatch
- [#2075](https://github.com/poanetwork/blockscout/pull/2075) - add blocks cache
- [#2151](https://github.com/poanetwork/blockscout/pull/2151) - hide dropdown menu then other networks list is empty
- [#2191](https://github.com/poanetwork/blockscout/pull/2191) - allow to configure token metadata update interval
- [#2146](https://github.com/poanetwork/blockscout/pull/2146) - feat: add eth_getLogs rpc endpoint
- [#2216](https://github.com/poanetwork/blockscout/pull/2216) - Improve token's controllers by avoiding unnecessary preloads
- [#2235](https://github.com/poanetwork/blockscout/pull/2235) - save and show additional validation fields to smart contract
- [#2190](https://github.com/poanetwork/blockscout/pull/2190) - show all token transfers
- [#2193](https://github.com/poanetwork/blockscout/pull/2193) - feat: add BLOCKSCOUT_HOST, and use it in API docs
- [#2266](https://github.com/poanetwork/blockscout/pull/2266) - allow excluding uncles from average block time calculation

### Fixes
- [#2290](https://github.com/poanetwork/blockscout/pull/2290) - Add eth_get_balance.json to AddressView's render
- [#2286](https://github.com/poanetwork/blockscout/pull/2286) - banner stats issues on sm resolutions, transactions title issue
- [#2284](https://github.com/poanetwork/blockscout/pull/2284) - add 404 status for not existing pages
- [#2244](https://github.com/poanetwork/blockscout/pull/2244) - fix internal transactions failing to be indexed because of constraint
- [#2281](https://github.com/poanetwork/blockscout/pull/2281) - typo issues, dropdown issues
- [#2278](https://github.com/poanetwork/blockscout/pull/2278) - increase threshold for scientific notation
- [#2275](https://github.com/poanetwork/blockscout/pull/2275) - Description for networks selector
- [#2263](https://github.com/poanetwork/blockscout/pull/2263) - added an ability to close network selector on outside click
- [#2257](https://github.com/poanetwork/blockscout/pull/2257) - 'download csv' button added to different tabs
- [#2242](https://github.com/poanetwork/blockscout/pull/2242) - added styles for 'download csv' button
- [#2261](https://github.com/poanetwork/blockscout/pull/2261) - header logo aligned to the center properly
- [#2254](https://github.com/poanetwork/blockscout/pull/2254) - search length issue, tile link wrapping issue
- [#2238](https://github.com/poanetwork/blockscout/pull/2238) - header content alignment issue, hide navbar on outside click
- [#2229](https://github.com/poanetwork/blockscout/pull/2229) - gap issue between qr and copy button in token transfers, top cards width and height issue
- [#2201](https://github.com/poanetwork/blockscout/pull/2201) - footer columns fix
- [#2179](https://github.com/poanetwork/blockscout/pull/2179) - fix docker build error
- [#2165](https://github.com/poanetwork/blockscout/pull/2165) - sort blocks by timestamp when calculating average block time
- [#2175](https://github.com/poanetwork/blockscout/pull/2175) - fix coinmarketcap response errors
- [#2164](https://github.com/poanetwork/blockscout/pull/2164) - fix large numbers in balance view card
- [#2155](https://github.com/poanetwork/blockscout/pull/2155) - fix pending transaction query
- [#2183](https://github.com/poanetwork/blockscout/pull/2183) - tile content aligning for mobile resolution fix, dai logo fix
- [#2162](https://github.com/poanetwork/blockscout/pull/2162) - contract creation tile color changed
- [#2144](https://github.com/poanetwork/blockscout/pull/2144) - 'page not found' images path fixed for goerli
- [#2142](https://github.com/poanetwork/blockscout/pull/2142) - Removed posdao theme and logo, added 'page not found' image for goerli
- [#2138](https://github.com/poanetwork/blockscout/pull/2138) - badge colors issue, api titles issue
- [#2129](https://github.com/poanetwork/blockscout/pull/2129) - Fix for width of explorer elements
- [#2121](https://github.com/poanetwork/blockscout/pull/2121) - Binding of 404 page
- [#2120](https://github.com/poanetwork/blockscout/pull/2120) - footer links and socials focus color issue
- [#2113](https://github.com/poanetwork/blockscout/pull/2113) - renewed logos for rsk, dai, blockscout; themes color changes for lukso; error images for lukso
- [#2112](https://github.com/poanetwork/blockscout/pull/2112) - themes color improvements, dropdown color issue
- [#2110](https://github.com/poanetwork/blockscout/pull/2110) - themes colors issues, ui issues
- [#2103](https://github.com/poanetwork/blockscout/pull/2103) - ui issues for all themes
- [#2090](https://github.com/poanetwork/blockscout/pull/2090) - updated some ETC theme colors
- [#2096](https://github.com/poanetwork/blockscout/pull/2096) - RSK theme fixes
- [#2093](https://github.com/poanetwork/blockscout/pull/2093) - detect token transfer type for deprecated erc721 spec
- [#2111](https://github.com/poanetwork/blockscout/pull/2111) - improve address transaction controller
- [#2108](https://github.com/poanetwork/blockscout/pull/2108) - fix uncle fetching without full transactions
- [#2128](https://github.com/poanetwork/blockscout/pull/2128) - add new function clause for uncle errors
- [#2123](https://github.com/poanetwork/blockscout/pull/2123) - fix coins percentage view
- [#2119](https://github.com/poanetwork/blockscout/pull/2119) - fix map logging
- [#2130](https://github.com/poanetwork/blockscout/pull/2130) - fix navigation
- [#2147](https://github.com/poanetwork/blockscout/pull/2147) - add rsk format of checksum
- [#2149](https://github.com/poanetwork/blockscout/pull/2149) - remove pending transaction count
- [#2177](https://github.com/poanetwork/blockscout/pull/2177) - remove duplicate entries from UncleBlock's Fetcher
- [#2169](https://github.com/poanetwork/blockscout/pull/2169) - add more validator reward types for xDai
- [#2173](https://github.com/poanetwork/blockscout/pull/2173) - handle correctly empty transactions
- [#2174](https://github.com/poanetwork/blockscout/pull/2174) - fix reward channel joining
- [#2186](https://github.com/poanetwork/blockscout/pull/2186) - fix net version test
- [#2196](https://github.com/poanetwork/blockscout/pull/2196) - Nethermind client fixes
- [#2237](https://github.com/poanetwork/blockscout/pull/2237) - fix rsk total_supply
- [#2198](https://github.com/poanetwork/blockscout/pull/2198) - reduce transaction status and error constraint
- [#2167](https://github.com/poanetwork/blockscout/pull/2167) - feat: document eth rpc api mimicking endpoints
- [#2225](https://github.com/poanetwork/blockscout/pull/2225) - fix metadata decoding in Solidity 0.5.9 smart contract verification
- [#2204](https://github.com/poanetwork/blockscout/pull/2204) - fix large contract verification
- [#2258](https://github.com/poanetwork/blockscout/pull/2258) - reduce BlocksTransactionsMismatch memory footprint
- [#2247](https://github.com/poanetwork/blockscout/pull/2247) - hide logs search if there are no logs
- [#2248](https://github.com/poanetwork/blockscout/pull/2248) - sort block after query execution for average block time
- [#2249](https://github.com/poanetwork/blockscout/pull/2249) - More transaction controllers improvements
- [#2267](https://github.com/poanetwork/blockscout/pull/2267) - Modify implementation of `where_transaction_has_multiple_internal_transactions`
- [#2270](https://github.com/poanetwork/blockscout/pull/2270) - Remove duplicate params in `Indexer.Fetcher.TokenBalance`
- [#2268](https://github.com/poanetwork/blockscout/pull/2268) - remove not existing assigns in html code
- [#2276](https://github.com/poanetwork/blockscout/pull/2276) - remove port in docs

### Chore
- [#2127](https://github.com/poanetwork/blockscout/pull/2127) - use previouse chromedriver version
- [#2118](https://github.com/poanetwork/blockscout/pull/2118) - show only the last decompiled contract
- [#2255](https://github.com/poanetwork/blockscout/pull/2255) - upgrade elixir version to 1.9.0
- [#2256](https://github.com/poanetwork/blockscout/pull/2256) - use the latest version of chromedriver


## 2.0.0-beta

### Features
- [#2044](https://github.com/poanetwork/blockscout/pull/2044) - New network selector.
- [#2091](https://github.com/poanetwork/blockscout/pull/2091) - Added "Question" modal.
- [#1963](https://github.com/poanetwork/blockscout/pull/1963), [#1959](https://github.com/poanetwork/blockscout/pull/1959), [#1948](https://github.com/poanetwork/blockscout/pull/1948), [#1936](https://github.com/poanetwork/blockscout/pull/1936), [#1925](https://github.com/poanetwork/blockscout/pull/1925), [#1922](https://github.com/poanetwork/blockscout/pull/1922), [#1903](https://github.com/poanetwork/blockscout/pull/1903), [#1874](https://github.com/poanetwork/blockscout/pull/1874), [#1895](https://github.com/poanetwork/blockscout/pull/1895), [#2031](https://github.com/poanetwork/blockscout/pull/2031), [#2073](https://github.com/poanetwork/blockscout/pull/2073), [#2074](https://github.com/poanetwork/blockscout/pull/2074),  - added new themes and logos for poa, eth, rinkeby, goerli, ropsten, kovan, sokol, xdai, etc, rsk and default theme
- [#1726](https://github.com/poanetwork/blockscout/pull/2071) - Updated styles for the new smart contract page.
- [#2081](https://github.com/poanetwork/blockscout/pull/2081) - Tooltip for 'more' button, explorers logos added
- [#2010](https://github.com/poanetwork/blockscout/pull/2010) - added "block not found" and "tx not found pages"
- [#1928](https://github.com/poanetwork/blockscout/pull/1928) - pagination styles were updated
- [#1940](https://github.com/poanetwork/blockscout/pull/1940) - qr modal button and background issue
- [#1907](https://github.com/poanetwork/blockscout/pull/1907) - dropdown color bug fix (lukso theme) and tooltip color bug fix
- [#1859](https://github.com/poanetwork/blockscout/pull/1859) - feat: show raw transaction traces
- [#1941](https://github.com/poanetwork/blockscout/pull/1941) - feat: add on demand fetching and stale attr to rpc
- [#1957](https://github.com/poanetwork/blockscout/pull/1957) - Calculate stakes ratio before insert pools
- [#1956](https://github.com/poanetwork/blockscout/pull/1956) - add logs tab to address
- [#1952](https://github.com/poanetwork/blockscout/pull/1952) - feat: exclude empty contracts by default
- [#1954](https://github.com/poanetwork/blockscout/pull/1954) - feat: use creation init on self destruct
- [#2036](https://github.com/poanetwork/blockscout/pull/2036) - New tables for staking pools and delegators
- [#1974](https://github.com/poanetwork/blockscout/pull/1974) - feat: previous page button logic
- [#1999](https://github.com/poanetwork/blockscout/pull/1999) - load data async on addresses page
- [#1807](https://github.com/poanetwork/blockscout/pull/1807) - New theming capabilites.
- [#2040](https://github.com/poanetwork/blockscout/pull/2040) - Verification links to other explorers for ETH
- [#2037](https://github.com/poanetwork/blockscout/pull/2037) - add address logs search functionality
- [#2012](https://github.com/poanetwork/blockscout/pull/2012) - make all pages pagination async
- [#2064](https://github.com/poanetwork/blockscout/pull/2064) - feat: add fields to tx apis, small cleanups
- [#2100](https://github.com/poanetwork/blockscout/pull/2100) - feat: eth_get_balance rpc endpoint

### Fixes
- [#2228](https://github.com/poanetwork/blockscout/pull/2228) - favorites duplication issues, active radio issue
- [#2207](https://github.com/poanetwork/blockscout/pull/2207) - new 'download csv' button design
- [#2206](https://github.com/poanetwork/blockscout/pull/2206) - added styles for 'Download All Transactions as CSV' button
- [#2099](https://github.com/poanetwork/blockscout/pull/2099) - logs search input width
- [#2098](https://github.com/poanetwork/blockscout/pull/2098) - nav dropdown issue, logo size issue
- [#2082](https://github.com/poanetwork/blockscout/pull/2082) - dropdown styles, tooltip gap fix, 404 page added
- [#2077](https://github.com/poanetwork/blockscout/pull/2077) - ui issues
- [#2072](https://github.com/poanetwork/blockscout/pull/2072) - Fixed checkmarks not showing correctly in tabs.
- [#2066](https://github.com/poanetwork/blockscout/pull/2066) - fixed length of logs search input
- [#2056](https://github.com/poanetwork/blockscout/pull/2056) - log search form styles added
- [#2043](https://github.com/poanetwork/blockscout/pull/2043) - Fixed modal dialog width for 'verify other explorers'
- [#2025](https://github.com/poanetwork/blockscout/pull/2025) - Added a new color to display transactions' errors.
- [#2033](https://github.com/poanetwork/blockscout/pull/2033) - Header nav. dropdown active element color issue
- [#2019](https://github.com/poanetwork/blockscout/pull/2019) - Fixed the missing tx hashes.
- [#2020](https://github.com/poanetwork/blockscout/pull/2020) - Fixed a bug triggered when a second click to a selected tab caused the other tabs to hide.
- [#1944](https://github.com/poanetwork/blockscout/pull/1944) - fixed styles for token's dropdown.
- [#1926](https://github.com/poanetwork/blockscout/pull/1926) - status label alignment
- [#1849](https://github.com/poanetwork/blockscout/pull/1849) - Improve chains menu
- [#1868](https://github.com/poanetwork/blockscout/pull/1868) - fix: logs list endpoint performance
- [#1822](https://github.com/poanetwork/blockscout/pull/1822) - Fix style breaks in decompiled contract code view
- [#1885](https://github.com/poanetwork/blockscout/pull/1885) - highlight reserved words in decompiled code
- [#1896](https://github.com/poanetwork/blockscout/pull/1896) - re-query tokens in top nav automplete
- [#1905](https://github.com/poanetwork/blockscout/pull/1905) - fix reorgs, uncles pagination
- [#1904](https://github.com/poanetwork/blockscout/pull/1904) - fix `BLOCK_COUNT_CACHE_TTL` env var type
- [#1915](https://github.com/poanetwork/blockscout/pull/1915) - fallback to 2 latest evm versions
- [#1937](https://github.com/poanetwork/blockscout/pull/1937) - Check the presence of overlap[i] object before retrieving properties from it
- [#1960](https://github.com/poanetwork/blockscout/pull/1960) - do not remove bold text in decompiled contacts
- [#1966](https://github.com/poanetwork/blockscout/pull/1966) - fix: add fields for contract filter performance
- [#2017](https://github.com/poanetwork/blockscout/pull/2017) - fix: fix to/from filters on tx list pages
- [#2008](https://github.com/poanetwork/blockscout/pull/2008) - add new function clause for xDai network beneficiaries
- [#2009](https://github.com/poanetwork/blockscout/pull/2009) - addresses page improvements
- [#2027](https://github.com/poanetwork/blockscout/pull/2027) - fix: `BlocksTransactionsMismatch` ignoring blocks without transactions
- [#2062](https://github.com/poanetwork/blockscout/pull/2062) - fix: uniq by hash, instead of transaction
- [#2052](https://github.com/poanetwork/blockscout/pull/2052) - allow bytes32 for name and symbol
- [#2047](https://github.com/poanetwork/blockscout/pull/2047) - fix: show creating internal transactions
- [#2014](https://github.com/poanetwork/blockscout/pull/2014) - fix: use better queries for listLogs endpoint
- [#2027](https://github.com/poanetwork/blockscout/pull/2027) - fix: `BlocksTransactionsMismatch` ignoring blocks without transactions
- [#2070](https://github.com/poanetwork/blockscout/pull/2070) - reduce `max_concurrency` of `BlocksTransactionsMismatch` fetcher
- [#2083](https://github.com/poanetwork/blockscout/pull/2083) - allow total_difficuly to be nil
- [#2086](https://github.com/poanetwork/blockscout/pull/2086) - fix geth's staticcall without output

### Chore

- [#1900](https://github.com/poanetwork/blockscout/pull/1900) - SUPPORTED_CHAINS ENV var
- [#1958](https://github.com/poanetwork/blockscout/pull/1958) - Default value for release link env var
- [#1964](https://github.com/poanetwork/blockscout/pull/1964) - ALLOWED_EVM_VERSIONS env var
- [#1975](https://github.com/poanetwork/blockscout/pull/1975) - add log index to transaction view
- [#1988](https://github.com/poanetwork/blockscout/pull/1988) - Fix wrong parity tasks names in Circle CI
- [#2000](https://github.com/poanetwork/blockscout/pull/2000) - docker/Makefile: always set a container name
- [#2018](https://github.com/poanetwork/blockscout/pull/2018) - Use PORT env variable in dev config
- [#2055](https://github.com/poanetwork/blockscout/pull/2055) - Increase timeout for geth indexers
- [#2069](https://github.com/poanetwork/blockscout/pull/2069) - Docsify integration: static docs page generation


## 1.3.15-beta

### Features

- [#1857](https://github.com/poanetwork/blockscout/pull/1857) - Re-implement Geth JS internal transaction tracer in Elixir
- [#1989](https://github.com/poanetwork/blockscout/pull/1989) - fix: consolidate address w/ balance one at a time
- [#2002](https://github.com/poanetwork/blockscout/pull/2002) - Get estimated count of blocks when cache is empty

### Fixes

- [#1869](https://github.com/poanetwork/blockscout/pull/1869) - Fix output and gas extraction in JS tracer for Geth
- [#1992](https://github.com/poanetwork/blockscout/pull/1992) - fix: support https for wobserver polling
- [#2027](https://github.com/poanetwork/blockscout/pull/2027) - fix: `BlocksTransactionsMismatch` ignoring blocks without transactions


## 1.3.14-beta

- [#1812](https://github.com/poanetwork/blockscout/pull/1812) - add pagination to addresses page
- [#1920](https://github.com/poanetwork/blockscout/pull/1920) - fix: remove source code fields from list endpoint
- [#1876](https://github.com/poanetwork/blockscout/pull/1876) - async calculate a count of blocks

### Fixes

- [#1917](https://github.com/poanetwork/blockscout/pull/1917) - Force block refetch if transaction is re-collated in a different block

### Chore

- [#1892](https://github.com/poanetwork/blockscout/pull/1892) - Remove temporary worker modules


## 1.3.13-beta

### Features

- [#1933](https://github.com/poanetwork/blockscout/pull/1933) - add eth_BlockNumber json rpc method

### Fixes

- [#1875](https://github.com/poanetwork/blockscout/pull/1875) - fix: resolve false positive constructor arguments
- [#1881](https://github.com/poanetwork/blockscout/pull/1881) - fix: store solc versions locally for performance
- [#1898](https://github.com/poanetwork/blockscout/pull/1898) - check if the constructor has arguments before verifying constructor arguments


## 1.3.12-beta

Reverting of synchronous block counter, implemented in #1848


## 1.3.11-beta

### Features

- [#1815](https://github.com/poanetwork/blockscout/pull/1815) - Be able to search without prefix "0x"
- [#1813](https://github.com/poanetwork/blockscout/pull/1813) - Add total blocks counter to the main page
- [#1806](https://github.com/poanetwork/blockscout/pull/1806) - Verify contracts with a post request
- [#1848](https://github.com/poanetwork/blockscout/pull/1848) - Add cache for block counter

### Fixes

- [#1829](https://github.com/poanetwork/blockscout/pull/1829) - Handle nil quantities in block decoding routine
- [#1830](https://github.com/poanetwork/blockscout/pull/1830) - Make block size field nullable
- [#1840](https://github.com/poanetwork/blockscout/pull/1840) - Handle case when total supply is nil
- [#1838](https://github.com/poanetwork/blockscout/pull/1838) - Block counter calculates only consensus blocks

### Chore

- [#1814](https://github.com/poanetwork/blockscout/pull/1814) - Clear build artefacts script
- [#1837](https://github.com/poanetwork/blockscout/pull/1837) - Add -f flag to clear_build.sh script delete static folder


## 1.3.10-beta

### Features

- [#1739](https://github.com/poanetwork/blockscout/pull/1739) - highlight decompiled source code
- [#1696](https://github.com/poanetwork/blockscout/pull/1696) - full-text search by tokens
- [#1742](https://github.com/poanetwork/blockscout/pull/1742) - Support RSK
- [#1777](https://github.com/poanetwork/blockscout/pull/1777) - show ERC-20 token transfer info on transaction page
- [#1770](https://github.com/poanetwork/blockscout/pull/1770) - set a websocket keepalive from config
- [#1789](https://github.com/poanetwork/blockscout/pull/1789) - add ERC-721 info to transaction overview page
- [#1801](https://github.com/poanetwork/blockscout/pull/1801) - Staking pools fetching

### Fixes

 - [#1724](https://github.com/poanetwork/blockscout/pull/1724) - Remove internal tx and token balance fetching from realtime fetcher
 - [#1727](https://github.com/poanetwork/blockscout/pull/1727) - add logs pagination in rpc api
 - [#1740](https://github.com/poanetwork/blockscout/pull/1740) - fix empty block time
 - [#1743](https://github.com/poanetwork/blockscout/pull/1743) - sort decompiled smart contracts in lexicographical order
 - [#1756](https://github.com/poanetwork/blockscout/pull/1756) - add today's token balance from the previous value
 - [#1769](https://github.com/poanetwork/blockscout/pull/1769) - add timestamp to block overview
 - [#1768](https://github.com/poanetwork/blockscout/pull/1768) - fix first block parameter
 - [#1778](https://github.com/poanetwork/blockscout/pull/1778) - Make websocket optional for realtime fetcher
 - [#1790](https://github.com/poanetwork/blockscout/pull/1790) - fix constructor arguments verification
 - [#1793](https://github.com/poanetwork/blockscout/pull/1793) - fix top nav autocomplete
 - [#1795](https://github.com/poanetwork/blockscout/pull/1795) - fix line numbers for decompiled contracts
 - [#1803](https://github.com/poanetwork/blockscout/pull/1803) - use coinmarketcap for total_supply by default
 - [#1802](https://github.com/poanetwork/blockscout/pull/1802) - make coinmarketcap's number of pages configurable
 - [#1799](https://github.com/poanetwork/blockscout/pull/1799) - Use eth_getUncleByBlockHashAndIndex for uncle block fetching
 - [#1531](https://github.com/poanetwork/blockscout/pull/1531) - docker: fix dockerFile for secp256k1 building
 - [#1835](https://github.com/poanetwork/blockscout/pull/1835) - fix: ignore `pong` messages without error

### Chore

 - [#1804](https://github.com/poanetwork/blockscout/pull/1804) - (Chore) Divide chains by Mainnet/Testnet in menu
 - [#1783](https://github.com/poanetwork/blockscout/pull/1783) - Update README with the chains that use Blockscout
 - [#1780](https://github.com/poanetwork/blockscout/pull/1780) - Update link to the Github repo in the footer
 - [#1757](https://github.com/poanetwork/blockscout/pull/1757) - Change twitter acc link to official Blockscout acc twitter
 - [#1749](https://github.com/poanetwork/blockscout/pull/1749) - Replace the link in the footer with the official POA announcements tg channel link
 - [#1718](https://github.com/poanetwork/blockscout/pull/1718) - Flatten indexer module hierarchy and supervisor tree
 - [#1753](https://github.com/poanetwork/blockscout/pull/1753) - Add a check mark to decompiled contract tab
 - [#1744](https://github.com/poanetwork/blockscout/pull/1744) - remove `0x0..0` from tests
 - [#1763](https://github.com/poanetwork/blockscout/pull/1763) - Describe indexer structure and list existing fetchers
 - [#1800](https://github.com/poanetwork/blockscout/pull/1800) - Disable lazy logging check in Credo


## 1.3.9-beta

### Features

 - [#1662](https://github.com/poanetwork/blockscout/pull/1662) - allow specifying number of optimization runs
 - [#1654](https://github.com/poanetwork/blockscout/pull/1654) - add decompiled code tab
 - [#1661](https://github.com/poanetwork/blockscout/pull/1661) - try to compile smart contract with the latest evm version
 - [#1665](https://github.com/poanetwork/blockscout/pull/1665) - Add contract verification RPC endpoint.
 - [#1706](https://github.com/poanetwork/blockscout/pull/1706) - allow setting update interval for addresses with b

### Fixes

 - [#1669](https://github.com/poanetwork/blockscout/pull/1669) - do not fail if multiple matching tokens are found
 - [#1691](https://github.com/poanetwork/blockscout/pull/1691) - decrease token metadata update interval
 - [#1688](https://github.com/poanetwork/blockscout/pull/1688) - do not fail if failure reason is atom
 - [#1692](https://github.com/poanetwork/blockscout/pull/1692) - exclude decompiled smart contract from encoding
 - [#1684](https://github.com/poanetwork/blockscout/pull/1684) - Discard child block with parent_hash not matching hash of imported block
 - [#1699](https://github.com/poanetwork/blockscout/pull/1699) - use seconds as transaction cache period measure
 - [#1697](https://github.com/poanetwork/blockscout/pull/1697) - fix failing in rpc if balance is empty
 - [#1711](https://github.com/poanetwork/blockscout/pull/1711) - rescue failing repo in block number cache update
 - [#1712](https://github.com/poanetwork/blockscout/pull/1712) - do not set contract code from transaction input
 - [#1714](https://github.com/poanetwork/blockscout/pull/1714) - fix average block time calculation

### Chore

 - [#1693](https://github.com/poanetwork/blockscout/pull/1693) - Add a checklist to the PR template


## 1.3.8-beta

### Features

 - [#1611](https://github.com/poanetwork/blockscout/pull/1611) - allow setting the first indexing block
 - [#1596](https://github.com/poanetwork/blockscout/pull/1596) - add endpoint to create decompiled contracts
 - [#1634](https://github.com/poanetwork/blockscout/pull/1634) - add transaction count cache

### Fixes

 - [#1630](https://github.com/poanetwork/blockscout/pull/1630) - (Fix) colour for release link in the footer
 - [#1621](https://github.com/poanetwork/blockscout/pull/1621) - Modify query to fetch failed contract creations
 - [#1614](https://github.com/poanetwork/blockscout/pull/1614) - Do not fetch burn address token balance
 - [#1639](https://github.com/poanetwork/blockscout/pull/1614) - Optimize token holder count updates when importing address current balances
 - [#1643](https://github.com/poanetwork/blockscout/pull/1643) - Set internal_transactions_indexed_at for empty blocks
 - [#1647](https://github.com/poanetwork/blockscout/pull/1647) - Fix typo in view
 - [#1650](https://github.com/poanetwork/blockscout/pull/1650) - Add petersburg evm version to smart contract verifier
 - [#1657](https://github.com/poanetwork/blockscout/pull/1657) - Force consensus loss for parent block if its hash mismatches parent_hash

### Chore


## 1.3.7-beta

### Features

### Fixes

 - [#1615](https://github.com/poanetwork/blockscout/pull/1615) - Add more logging to code fixer process
 - [#1613](https://github.com/poanetwork/blockscout/pull/1613) - Fix USD fee value
 - [#1577](https://github.com/poanetwork/blockscout/pull/1577) - Add process to fix contract with code
 - [#1583](https://github.com/poanetwork/blockscout/pull/1583) - Chunk JSON-RPC batches in case connection times out

### Chore

 - [#1610](https://github.com/poanetwork/blockscout/pull/1610) - Add PIRL to Readme


## 1.3.6-beta

### Features

 - [#1589](https://github.com/poanetwork/blockscout/pull/1589) - RPC endpoint to list addresses
 - [#1567](https://github.com/poanetwork/blockscout/pull/1567) - Allow setting different configuration just for realtime fetcher
 - [#1562](https://github.com/poanetwork/blockscout/pull/1562) - Add incoming transactions count to contract view
 - [#1608](https://github.com/poanetwork/blockscout/pull/1608) - Add listcontracts RPC Endpoint

### Fixes

 - [#1595](https://github.com/poanetwork/blockscout/pull/1595) - Reduce block_rewards in the catchup fetcher
 - [#1590](https://github.com/poanetwork/blockscout/pull/1590) - Added guard for fetching blocks with invalid number
 - [#1588](https://github.com/poanetwork/blockscout/pull/1588) - Fix usd value on address page
 - [#1586](https://github.com/poanetwork/blockscout/pull/1586) - Exact timestamp display
 - [#1581](https://github.com/poanetwork/blockscout/pull/1581) - Consider `creates` param when fetching transactions
 - [#1559](https://github.com/poanetwork/blockscout/pull/1559) - Change v column type for Transactions table

### Chore

 - [#1579](https://github.com/poanetwork/blockscout/pull/1579) - Add SpringChain to the list of Additional Chains Utilizing BlockScout
 - [#1578](https://github.com/poanetwork/blockscout/pull/1578) - Refine contributing procedure
 - [#1572](https://github.com/poanetwork/blockscout/pull/1572) - Add option to disable block rewards in indexer config


## 1.3.5-beta

### Features

 - [#1560](https://github.com/poanetwork/blockscout/pull/1560) - Allow executing smart contract functions in arbitrarily sized batches
 - [#1543](https://github.com/poanetwork/blockscout/pull/1543) - Use trace_replayBlockTransactions API for faster tracing
 - [#1558](https://github.com/poanetwork/blockscout/pull/1558) - Allow searching by token symbol
 - [#1551](https://github.com/poanetwork/blockscout/pull/1551) Exact date and time for Transaction details page
 - [#1547](https://github.com/poanetwork/blockscout/pull/1547) - Verify smart contracts with evm versions
 - [#1540](https://github.com/poanetwork/blockscout/pull/1540) - Fetch ERC721 token balances if sender is '0x0..0'
 - [#1539](https://github.com/poanetwork/blockscout/pull/1539) - Add the link to release in the footer
 - [#1519](https://github.com/poanetwork/blockscout/pull/1519) - Create contract methods
 - [#1496](https://github.com/poanetwork/blockscout/pull/1496) - Remove dropped/replaced transactions in pending transactions list
 - [#1492](https://github.com/poanetwork/blockscout/pull/1492) - Disable usd value for an empty exchange rate
 - [#1466](https://github.com/poanetwork/blockscout/pull/1466) - Decoding candidates for unverified contracts

### Fixes
 - [#1545](https://github.com/poanetwork/blockscout/pull/1545) - Fix scheduling of latest block polling in Realtime Fetcher
 - [#1554](https://github.com/poanetwork/blockscout/pull/1554) - Encode integer parameters when calling smart contract functions
 - [#1537](https://github.com/poanetwork/blockscout/pull/1537) - Fix test that depended on date
 - [#1534](https://github.com/poanetwork/blockscout/pull/1534) - Render a nicer error when creator cannot be determined
 - [#1527](https://github.com/poanetwork/blockscout/pull/1527) - Add index to value_fetched_at
 - [#1518](https://github.com/poanetwork/blockscout/pull/1518) - Select only distinct failed transactions
 - [#1516](https://github.com/poanetwork/blockscout/pull/1516) - Fix coin balance params reducer for pending transaction
 - [#1511](https://github.com/poanetwork/blockscout/pull/1511) - Set correct log level for production
 - [#1510](https://github.com/poanetwork/blockscout/pull/1510) - Fix test that fails every 1st day of the month
 - [#1509](https://github.com/poanetwork/blockscout/pull/1509) - Add index to blocks' consensus
 - [#1508](https://github.com/poanetwork/blockscout/pull/1508) - Remove duplicated indexes
 - [#1505](https://github.com/poanetwork/blockscout/pull/1505) - Use https instead of ssh for absinthe libs
 - [#1501](https://github.com/poanetwork/blockscout/pull/1501) - Constructor_arguments must be type `text`
 - [#1498](https://github.com/poanetwork/blockscout/pull/1498) - Add index for created_contract_address_hash in transactions
 - [#1493](https://github.com/poanetwork/blockscout/pull/1493) - Do not do work in process initialization
 - [#1487](https://github.com/poanetwork/blockscout/pull/1487) - Limit geth sync to 128 blocks
 - [#1484](https://github.com/poanetwork/blockscout/pull/1484) - Allow decoding input as utf-8
 - [#1479](https://github.com/poanetwork/blockscout/pull/1479) - Remove smoothing from coin balance chart

### Chore
 - [https://github.com/poanetwork/blockscout/pull/1532](https://github.com/poanetwork/blockscout/pull/1532) - Upgrade elixir to 1.8.1
 - [https://github.com/poanetwork/blockscout/pull/1553](https://github.com/poanetwork/blockscout/pull/1553) - Dockerfile: remove 1.7.1 version pin FROM bitwalker/alpine-elixir-phoenix
 - [https://github.com/poanetwork/blockscout/pull/1465](https://github.com/poanetwork/blockscout/pull/1465) - Resolve lodash security alert<|MERGE_RESOLUTION|>--- conflicted
+++ resolved
@@ -8,10 +8,7 @@
 - [#3065](https://github.com/poanetwork/blockscout/pull/3065) - Transactions history chart
 
 ### Fixes
-<<<<<<< HEAD
-=======
 - [#3092](https://github.com/poanetwork/blockscout/pull/3092) - Contract verification: constructor arguments search search refinement
->>>>>>> 7b79a043
 - [#3077](https://github.com/poanetwork/blockscout/pull/3077) - Finally speedup pending tx list
 - [#3076](https://github.com/poanetwork/blockscout/pull/3076) - Speedup tx list query on address page: check if an address has a reward, check if this is actual payout key of the validator - beneficiary, return only mined txs in tx list query
 - [#3071](https://github.com/poanetwork/blockscout/pull/3071) - Speedup list of token transfers per token query
